# -*- coding: utf-8 -*-

# This code is part of Qiskit.
#
# (C) Copyright IBM 2019.
#
# This code is licensed under the Apache License, Version 2.0. You may
# obtain a copy of this license in the LICENSE.txt file in the root directory
# of this source tree or at http://www.apache.org/licenses/LICENSE-2.0.
#
# Any modifications or derivative works of this code must retain this
# copyright notice, and modified files need to carry a notice indicating
# that they have been altered from the originals.


"""
@date: 2020/07/25
@author: Marco Facchini, John Blair, Zlatko Minev
"""

from typing import List, Tuple, Union

from numpy.linalg import norm

import numpy as np
from qiskit_metal import draw, Dict
from qiskit_metal.toolbox_metal.parsing import is_true
from qiskit_metal.components.base import QRoute, QRoutePoint


class CpwMeanderSimple(QRoute):
    """
    The base `CPW meandered` class

    Inherits `QRoute` class

    Description:
        Implements a simple CPW, with a single meander

    Options:

    Meander:
        * spacing         - minimum spacing between adjacent meander curves (default: 200um)
        * asymmetry       - offset between the center-line of the meander and the center-line
          that stretches from the tip of lead-in to the x (or y) coordinate
          of the tip of the lead-out (default: '0um')

    Leads:
        * start_jogged_extension   - (optional) lead-in, jogged extension of lead-in. Described as list of tuples
        * end_jogged_extension     - (optional) lead-in, jogged extension of lead-out. Described as list of tuples

    Others:
        * trace_gap       - defines the gap between the route wire and the plane (default: 'cpw_gap')

    """

    component_metadata = Dict(
        short_name='cpw'
        )

    default_options = Dict(
        trace_gap='cpw_gap',
        meander=Dict(
            spacing='200um',
            asymmetry='0um'
        ),
        snap='true',
        lead=Dict(
            start_straight='0.1mm',
            end_straight='0.1mm',
            start_jogged_extension='',
            end_jogged_extension=''
        ),
    )
<<<<<<< HEAD

=======
    """Default options"""
    
>>>>>>> a9438105
    def make(self):
        """
        The make function implements the logic that creates the geometry
        (poly, path, etc.) from the qcomponent.options dictionary of parameters,
        and the adds them to the design, using qcomponent.add_qgeometry(...),
        adding in extra needed information, such as layer, subtract, etc.
        """
        # parsed options
        snap = is_true(self.p.snap)
        total_length = self.p.total_length

        # Set the CPW pins and add the points/directions to the lead-in/out arrays
        self.set_pin("start")
        self.set_pin("end")

        # Align the lead-in/out to the input options set from the user
        meander_start_point = self.set_lead("start")
        meander_end_point = self.set_lead("end")
        if self.p.lead.start_jogged_extension:
            meander_start_point = self.set_lead_extension("start")  # consider merging with set_lead
        if self.p.lead.end_jogged_extension:
            meander_end_point = self.set_lead_extension("end")      # consider merging with set_lead

        if snap:
            # TODO: adjust the terminations to be sure the meander connects well on both ends
            # start_points.align_to(end_points)
            pass

        # Meander
        length_meander = total_length - (self.head.length + self.tail.length)
        if snap:
            # handle y distance
            length_meander -= 0  # (end.position - endm.position)[1]

        meandered_pts = self.meander_fixed_length(meander_start_point,
                                                  meander_end_point, length_meander)

        self.intermediate_pts = meandered_pts

        # Make points into elements
        self.make_elements(self.get_points())

    def set_lead_extension(self, name: str) -> QRoutePoint:
        """Defines the jogged lead_extension by adding a series of turns to the self.head/tail

        Args:
            name: string (supported pin names are: start, end)

        Return:
            QRoutePoint: last point in the QRouteLead (self.head/tail)
        """
        # TODO: consider merging with set_lead, if useful globally

        # TODO: jira case #300 should remove the need for this line, and only use self.p
        p = self.parse_options()
        # First define which lead you intend to modify
        if name == self.start_pin_name:
            options_lead = p.lead.start_jogged_extension
            lead = self.head
        elif name == self.end_pin_name:
            options_lead = p.lead.end_jogged_extension
            lead = self.tail
        else:
            raise Exception("Pin name \"" + name + "\" is not supported for this CPW." +
                            " The only supported pins are: start, end.")

        # then change the lead by adding points
        for turn, length in options_lead.values():
            if turn in ("left", "L"):
                lead.go_left(length)
            elif turn in ("right", "R"):
                lead.go_right(length)
            elif turn in ("straight", "D", "S"):
                lead.go_straight(length)
            else:
                raise Exception("the first term needs to represent a direction in english, " +
                                "the second term should be a string indicating the length" +
                                "the pair that caused this error is" + turn + ":" + length)

        # return the last QRoutePoint of the lead
        return lead.get_tip()

    def meander_fixed_length(self, start: QRoutePoint, end: QRoutePoint,
                             length: float) -> np.ndarray:
        """
        Meanders using a fixed length and fixed spacing.

        Args:
            start (QRoutePoint): QRoutePoint of the start
            end (QRoutePoint): QRoutePoint of the end
            length (str): Total length of the meander whole CPW segment (defined by user, after you subtract lead lengths

        Returns:
            np.ndarray: Array of points

        Adjusts the width of the meander:
            * Includes the start but not the given end point
            * If it cannot meander just returns the initial start point
        """

        """ To prototype, you can use code here:
            ax = plt.gca()
            ax.cla()
            draw.mpl.render([
                draw.LineString(root_pts),
                draw.LineString(bot_pts),
                draw.LineString(top_pts),
            ], kw=dict(lw=0, alpha=0.5, marker='o'), ax=ax)

            draw.mpl.render([
                draw.LineString(pts)
            ], kw=dict(lw=2, alpha=0.5, marker='x'), ax=ax)
        """

        ################################################################
        # Setup

        # Parameters
        meander_opt = self.p.meander
        spacing = meander_opt.spacing  # Horizontal spacing between meanders
        asymmetry = meander_opt.asymmetry
        snap = is_true(self.p.snap)  # snap to xy grid
        # TODO: snap add 45 deg snap by changing snap function using angles

        # Coordinate system (example: x to the right => sideways up)
        forward, sideways = self.get_unit_vectors(start, end, snap)
        # TODO: consider whether to support lead direction inverted, rather than just inverting options value
        # if is_true(meander_opt.lead_direction_inverted):
        #     sideways *= -1

        # Calculate lengths and meander number
        dist = end.position - start.position
        if snap:
            length_direct = abs(norm(np.dot(dist, forward)))  # in the vertical direction
            length_sideways = abs(norm(np.dot(dist, sideways)))  # in the orthogonal direction
        else:
            length_direct = norm(dist)
            length_sideways = 0

        # Breakup into sections
        meander_number = np.floor(length_direct / spacing)
        if meander_number < 1:
            self.logger.info(f'Zero meanders for {self.name}')
            # TODO: test if this should return empty instead
            return start.position

        # The start and end points can have 4 directions each. Depending on the direction
        # there might be not enough space for all the meanders, thus here we adjust
        # meander_number w.r.t. what the start and end points "directionality" allows
        if round(np.dot(start.direction, sideways) * np.dot(end.direction, sideways)) > 0 and (meander_number % 2) == 0:
            # even meander_number is no good if roots have same orientation (w.r.t sideway)
            meander_number -= 1
        elif round(np.dot(start.direction, sideways) * np.dot(end.direction, sideways)) < 0 and (
                meander_number % 2) == 1:
            # odd meander_number is no good if roots have opposite orientation (w.r.t sideway)
            meander_number -= 1

        # should the first meander go sideways or counter sideways?
        start_meander_direction = round(np.dot(start.direction, sideways), 10)
        end_meander_direction = round(np.dot(end.direction, sideways), 10)
        if start_meander_direction > 0:  # sideway direction
            first_meander_sideways = True
            # print("1-> ", ((meander_number % 2) == 0))
        elif start_meander_direction < 0:  # opposite to sideway direction
            first_meander_sideways = False
            # print("2-> ", ((meander_number % 2) == 0))
        else:
            if end_meander_direction > 0:  # sideway direction
                first_meander_sideways = ((meander_number % 2) == 1)
                # print("3-> ", ((meander_number % 2) == 0))
            elif end_meander_direction < 0:  # opposite to sideway direction
                first_meander_sideways = ((meander_number % 2) == 0)
                # print("4-> ", ((meander_number % 2) == 0))
            else:
                # either direction is fine, so let's just pick one
                first_meander_sideways = True
                # print("5-> ", ((meander_number % 2) == 0))

        # TODO: this does not seem right. asymmetry has no role unless all meander top/bot points
        #  surpass the line (aligned with 'forward') of either the left or right root points.
        # length to distribute on the meanders (excess w.r.t a straight line between start and end)
        length_excess = (length - length_direct - 2 * abs(asymmetry))
        # how much meander offset from center-line is needed to accommodate the length_excess (perpendicular length)
        length_perp = max(0, length_excess / (meander_number * 2.))

        # USES ROW Vectors
        # const vec. of unit normals
        middle_points = [forward] * int(meander_number + 1)
        # index so to multiply other column - creates a column vector
        scale_bys = spacing * np.arange(int(meander_number + 1))[:, None]
        # multiply each one in a linear chain fashion fwd
        middle_points = scale_bys * middle_points
        '''
        middle_points = array([
            [0. , 0. ],
            [0.2, 0. ],
            [0.4, 0. ],
            [0.6, 0. ],
            [0.8, 0. ],
            [1. , 0. ]])
        '''

        ################################################################
        # Calculation
        # including start and end points - there is no overlap in points
        # root_pts = np.concatenate([middle_points,
        #                            end.position[None, :]],  # convert to row vectors
        #                           axis=0)
        side_shift_vecs = np.array([sideways * length_perp] * len(middle_points))
        asymmetry_vecs = np.array([sideways * asymmetry] * len(middle_points))
        root_pts = middle_points + asymmetry_vecs
        top_pts = root_pts + side_shift_vecs
        bot_pts = root_pts - side_shift_vecs
        # TODO: add here length_sideways to root_pts[-1, :]?

        # print("MDL->", root_pts, "\nTOP->", top_pts, "\nBOT->", bot_pts)
        ################################################################
        # Combine points
        # Meanest part of the meander

        # Add 2 for the lead and end points in the cpw from
        # pts will have to store properly alternated top_pts and bot_pts
        # it will also store right-most root_pts (end)
        # 2 points from top_pts and bot_pts will be dropped for a complete meander
        pts = np.zeros((len(top_pts) + len(bot_pts) + 1 - 2, 2))
        # need to add the last root_pts in, because there could be a left-over non-meandered segment
        pts[-1, :] = root_pts[-1, :]
        idx_side1_meander, odd = self.get_index_for_side1_meander(len(root_pts))
        idx_side2_meander = 2 + idx_side1_meander[:None if odd else -2]
        if first_meander_sideways:
            pts[idx_side1_meander, :] = top_pts[:-1 if odd else None]
            pts[idx_side2_meander, :] = bot_pts[1:None if odd else -1]
        else:
            pts[idx_side1_meander, :] = bot_pts[:-1 if odd else None]
            pts[idx_side2_meander, :] = top_pts[1:None if odd else -1]

        # print("PTS->", pts)

        pts += start.position  # move to start position

        # TODO: the below, changes the CPW total length. Need to account for this earlier
        if snap:
            # the right-most root_pts need to be aligned with the end.position point
            pts[-1, abs(forward[0])] = end.position[abs(forward[0])]
        if abs(asymmetry) > abs(length_perp):
            if start_meander_direction * asymmetry < 0:  # sideway direction
                pts[0, abs(forward[0])] = start.position[abs(forward[0])]
                pts[1, abs(forward[0])] = start.position[abs(forward[0])]
            if end_meander_direction * asymmetry < 0:  # sideway direction
                pts[-2, abs(forward[0])] = end.position[abs(forward[0])]
                pts[-3, abs(forward[0])] = end.position[abs(forward[0])]

        # print("PTS->", pts)

        return pts

    @staticmethod
    def get_index_for_side1_meander(num_root_pts: int):
        """
        Get the indices

        Args:
            root_pts (list): List of points

        Returns:
            tuple: Tuple of indices
        """
        num_2pts, odd = divmod(num_root_pts, 2)

        x = np.array(range(num_2pts), dtype=int) * 4
        z = np.zeros(num_2pts * 2, dtype=int)
        z[::2] = x
        z[1::2] = x + 1
        return z, odd<|MERGE_RESOLUTION|>--- conflicted
+++ resolved
@@ -72,12 +72,7 @@
             end_jogged_extension=''
         ),
     )
-<<<<<<< HEAD
-
-=======
-    """Default options"""
-    
->>>>>>> a9438105
+
     def make(self):
         """
         The make function implements the logic that creates the geometry

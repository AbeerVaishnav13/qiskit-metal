# -*- coding: utf-8 -*-

# This code is part of Qiskit.
#
# (C) Copyright IBM 2019.
#
# This code is licensed under the Apache License, Version 2.0. You may
# obtain a copy of this license in the LICENSE.txt file in the root directory
# of this source tree or at http://www.apache.org/licenses/LICENSE-2.0.
#
# Any modifications or derivative works of this code must retain this
# copyright notice, and modified files need to carry a notice indicating
# that they have been altered from the originals.

"""
This is the main module that defines what a component is in Qiskit Metal.
See the docstring of QComponent
    >> ?QComponent

@author: Zlatko Minev, Thomas McConekey, ... (IBM)
@date: 2019
"""

import logging
import pprint
import inspect
import os
import numpy as np
from copy import deepcopy
from typing import TYPE_CHECKING, Any, Iterable, List, Optional, TypeVar, Union, Dict as Dict_
import pandas as pd
from ... import draw
from ... import is_design, logger
from ...draw import BaseGeometry
from ...toolbox_python.attr_dict import Dict
from ._parsed_dynamic_attrs import ParsedDynamicAttributes_Component
from ...draw import Vector


__all__ = ['QComponent']

if TYPE_CHECKING:
    # For linting typechecking, import modules that can't be loaded here under normal conditions.
    # For example, I can't import QDesign, because it requires QComponent first. We have the
    # chicken and egg issue.
    from ...designs import QDesign
    # from ...elements import ElementTypes
    import matplotlib


class QComponent():
    """
    `QComponent` is the base class for all Metal components and is the
    central construct from which all components in Metal are derived.

    The class defines the user interface for working with components.

    For front-end user:
        * Manipulates the dictionary of options (stored as string-string key-value
         pairs) to change the geometry and properties of the component.
        * The options of the class are stored in an options dicitonary. These
          include the geometric sizes, such as width='10um' or height='5mm', etc.
        * The `make` function parses these strings and implements the logic required
          to transform the dictionary of options (stored as strings) into shapes
          with associated properties.

    For creator user:
        * The creator user implements the `make` function (see above)
        * The class define the internal representation of a componetns
        * The class provides the interfaces for the component (creator user)
    """

    ''' QComponent.gather_all_children_options collects the options
        starting with the basecomponent, and stepping through the children.
        Each child adds it's options to the base options.  If the
        key is the same, the option of the youngest child is used.
    '''

    # Dummy private attribute used to check if an instanciated object is
    # indeed a QComponent class. The problem is that the `isinstance`
    # built-in method fails when this module is reloaded.
    # Used by `is_component` to check.
    __i_am_component__ = True

    def __init__(self, design: 'QDesign', name: str, options: Dict = None,
                 make=True, component_template: Dict = None):
        """Create a new Metal component and adds it's default_options to the design.

        Arguments:
            name {str} -- Name of the component.
            design {QDesign} -- The parent design.

        Keyword Arguments:
            options {[type]} -- User options that will override the defaults. (default: {None})
            make {bool} -- Should the make function be called at the end of the init.
                    Options be used in the make funciton to create the geometry. (default: {True})
            component_template {[type]} -- User can overwrite the template options for the component
                                           that will be stored in the design, in design.template, and used
                                           every time a new component is instantiated.
        """

        assert is_design(design), "Error you did not pass in a valid \
        Metal Design object as a parent of this component."

        # TODO: handle, if the component name already exits and we want to overwrite,
        # then we need to delete its old elements at the end of the init before the make

        self._name = name
        self._design = design  # pointer to parent

        self._id = 0

        self._class_name = self._get_unique_class_name()

        self.options = self.get_template_options(
            design=design, component_template=component_template)
        if options:
            self.options.update(options)

        # In case someone wants to store extra information or
        # analysis results
        self.metadata = Dict()

        # Status: usedd to handle building of a compoentn and checking if it succeedded or failed.
        self.status = 'not built'

<<<<<<< HEAD
        # has the component already been made
        self._made = False

        # Parser for options
        self.p = ParsedDynamicAttributes_Component(self)
        
        # TGM If you are not using self.pins, lets remove this.
=======
        # Names of connectors associated with this components.
        # Used to rename, etc.
        self._connector_names = set()

        # Parser for options
        self.p = ParsedDynamicAttributes_Component(self)

>>>>>>> c8fa68ac
        # Create an empty dict, which will populated by component designer.
        self.pins = dict()

        # Add the component to the parent design
        self._add_to_design()

        # Make the component geometry
        if make:
            self.do_make()


    @classmethod
    def _gather_all_children_options(cls):
        '''
        From the base class of QComponent, traverse the child classes
        to gather the .default options for each child class.
        Note: if keys are the same for child and grandchild, grandchild will overwrite child
        Init method.
        '''

        options_from_children = {}
        parents = inspect.getmro(cls)

        # Base.py is not expected to have default_options dict to add to design class.
        for child in parents[len(parents)-2::-1]:
            # There is a developer agreement so the defaults will be in dict named default_options.
            if hasattr(child, 'default_options'):
                options_from_children = {
                    **options_from_children, **child.default_options}

        return options_from_children

    @classmethod
    def _get_unique_class_name(cls) -> str:
        """Returns unique class name based on the module:

        Returns:
            str -- Example: 'qiskit_metal.components.qubits.transmon_pocket.TransmonPocket'
        """
        return f'{cls.__module__}.{cls.__name__}'

    @classmethod
    def _register_class_with_design(cls,
                                    design: 'QDesign',
                                    template_key: str,
                                    component_template: Dict):
        """Init funciton to register a component class with the design when first instantiated.
            Registers the design template options.
        """
        # do not overwrite
        if template_key not in design.template_options:
            if not component_template:
                component_template = cls._gather_all_children_options()
            design.template_options[template_key] = deepcopy(
                component_template)

    @property
    def name(self) -> str:
        '''Name of the component'''
        return self._name

    @name.setter
    def name(self, new_name: str):
        '''Rename the component. Change the design dictioanries as well.
        handle components. Delete and remake.'''
        return self.design.rename_component(self.name, new_name)

    @property
    def design(self) -> 'QDesign':
        '''Return a reference to the parent design object'''
        return self._design

    @property
    def class_name(self) -> str:
        '''Return the full name of the class: the full module name with the class name.
        e.g., qiskit_metal.components.qubits.QubitClass
        '''
        return self._class_name

    @property
    def logger(self) -> logging.Logger:
        return self._design.logger

    @property
    def pin_names(self) -> set:
        '''The names of the pins'''
        return set(self.pins.keys())

    @property
    def id(self) -> int:
        '''The unique id of component within a design.'''
        return self._id

    def _add_to_design(self):
        ''' Add self to design objects dictionary.
            Method will obtain an unique id for the component within a design, THEN add itself to design.
        '''
        self._id = self.design._get_new_qcomponent_id()
        self.design.components[self.id] = self

    @classmethod
    def get_template_options(cls,
                             design: 'QDesign',
                             component_template: Dict = None,
                             logger_: logging.Logger = None,
                             template_key: str = None) -> Dict:
        """
        Creates template options for the Metal Componnet class required for the class
        to function, based on teh design template; i.e., be created, made, and rendered. Provides the blank option
        structure required.

        The options can be extended by plugins, such as renderers.

        Arguments:
            design {QDesign} -- Design class. Should be the class, not the instance.

        Keyword Arguments:
            logger_ {logging.Logger} -- A logger for errors. (default: {None})
            component_template {Dict} -- Tempalte options to overwrite the class ones.
            template_key {str} --  The template key identifier. If None, then uses
                                    cls._get_unique_class_name() (default: {None})

        Returns:
            Dict -- dictionary of default options based on design template.
        """
        # get key for tepmlates
        if template_key is None:
            template_key = cls._get_unique_class_name()

        if template_key not in design.template_options:
            cls._register_class_with_design(
                design, template_key, component_template)

        if template_key not in design.template_options:
            logger_ = logger_ or design.logger
            if logger_:
                logger_.error(f'ERROR in the creating component {cls.__name__}!\n'
                              f'The default options for the component class {cls.__name__} are missing')

        # Specific object template options
        options = deepcopy(Dict(design.template_options[template_key]))

        return options

    def make(self):
        '''
        Overwrite in inheritnace to define user logic to convert options dictionary into
        elements.
        Here, one creates the shapely objects, assigns them as elements.
        This method should be overwritten by the childs make function.

        This function only contains the logic, the actual call to make the element is in
        do_make() and remake()
        '''
        raise NotImplementedError()

    # TODO: Maybe call this function build
    # TODO: Capture error here and save to log as the latest error
    def do_make(self):
        """Actually make or remake the component"""

        # Begin by setting the status to failed, we will change this if we succed
        self.status = 'failed'
<<<<<<< HEAD
        if self._made:  # already made, just remaking
            # TODO: this is probably very inefficient, design more efficient way
            self.design.elements.delete_component(self.id)
            self.make()
        else:  # first time making
            self.make()
            self._made = True  # what if make throws an error part way?
=======

        # TODO: this is probably very inefficient, design more efficient way
        # Clear everything related to the component
        self.connectors.clear()
        self.design.elements.delete_component(self.name)
        self.make()

        # Succeeded in buidling component
>>>>>>> c8fa68ac
        self.status = 'good'

    rebuild = do_make

    def delete(self):
        """
        Delete the element and remove from the design.
        Removes also all of its connectors.
        """#See function added in design_base by Priti which should do this
        raise NotImplementedError()

    def parse_value(self, value: Union[Any, List, Dict, Iterable]):
        # Maybe still should be fine as any values will be in component options still?
        # Though the data table approach and rendering directly via shapely could lead to problem
        # with variable use
        """
        Parse a string, mappable (dict, Dict), iterrable (list, tuple) to account for
        units conversion, some basic arithmetic, and design variables.
        This is the main parsing function of Qiskit Metal.

        Handled Inputs:

            Strings:
                Strings of numbers, numbers with units; e.g., '1', '1nm', '1 um'
                    Converts to int or float.
                    Some basic arithmatic is possible, see below.
                Strings of variables 'variable1'.
                    Variable interpertation will use string method
                    isidentifier `'variable1'.isidentifier()
                Strings of

            Dictionaries:
                Returns ordered `Dict` with same key-value mappings, where the values have
                been subjected to parse_value.

            Itterables(list, tuple, ...):
                Returns same kind and calls itself `parse_value` on each elemnt.

            Numbers:
                Returns the number as is. Int to int, etc.


        Arithemetic:
            Some basic arithemetic can be handled as well, such as `'-2 * 1e5 nm'`
            will yield float(-0.2) when the default units are set to `mm`.

        Default units:
            User units can be set in the design. The design will set config.DEFAULT.units

        Examples:
            See the docstring for this module.
                >> ?qiskit_metal.toolbox_metal.parsing

        Arguments:
            value {[str]} -- string to parse
            variable_dict {[dict]} -- dict pointer of variables

        Return:
            Parse value: str, float, list, tuple, or ast eval
        """
        return self.design.parse_value(value)

    def parse_options(self, options: Dict = None) -> Dict:
        """
        Parse the options, converting string into interpreted values.
        Parses units, variables, strings, lists, and dicitonaries.
        Explained by example below.

        Options Arguments:
            options (dict) : default is None. If left None,
                             then self.options is used

        Calls `self.design.parse_options`.

        See `self.parse_value` for more infomation.
        """

        return self.design.parse_options(options if options else self.options)


####################################################################################
### Functions for handling of pins
# 
# TODO: Decide how to handle this.
#   Should this be a class?
#   Should we keep function here or just move into design?
# MAKE it so it has reference to who made it
    #This doesn't really need to be here, could shift to toolbox

#We can probably combine the functions into one, have an input set if its from vector or
#orthogonal points? Or a simpler consistent approach? What info is needed really?
    def add_pin_as_normal(self,
                      name: str,
                      start : np.ndarray,
                      end : np.ndarray,
                      width:float,
                      parent: Union[str, 'QComponent'],
                      flip: bool = False,
                      chip: str = 'main'):
        """Give the path points

        Arguments:
            name {str} -- [description]
            points {list} -- [description]
            parent {Union[str,} -- [description]

        Keyword Arguments:
            flip {bool} -- [description] (default: {False})
            chip {str} -- [description] (default: {'main'})
        """
        #Doesn't seem to be needed if is a method of component class
        """if is_component(parent):
            parent = parent.name
        elif parent is None:
            parent = 'none'
        name = parent+'_'+name """

        vec_normal = end - start
        vec_normal /= np.linalg.norm(vec_normal)
        if flip:
            vec_normal = -vec_normal

        s_point = np.round(Vector.rotate(vec_normal,(np.pi/2))) * width/2 + end
        e_point = np.round(Vector.rotate(vec_normal,-(np.pi/2))) * width/2 + end


        self.pins[name] = Dict(
            points=[s_point,e_point], # TODO
            middle=end,
            normal=vec_normal,
            tangent=Vector.rotate(vec_normal, np.pi/2), #TODO: rotate other way sometimes? 
            width=width,
            chip=chip,
            parent_name=parent
        )

       
    def make_pin(self, points: list, parent_name: str, flip=False, chip='main'):
        """
        Works in user units.

        Arguments:
            points {[list of coordinates]} -- Two points that define the pin

        Keyword Arguments:
            flip {bool} -- Flip the normal or not  (default: {False})
            chip {str} -- Name of the chip the pin sits on (default: {'main'})

        Returns:
            [type] -- [description]
        """
        assert len(points) == 2

        # Get the direction vector, the unit direction vec, and the normal vector
        vec_dist, vec_dist_unit, vec_normal = draw.Vector.two_points_described(
            points)

        if flip:
            vec_normal = -vec_normal

        return Dict(
            points=points,
            middle=np.sum(points, axis=0)/2.,
            normal=vec_normal,
            tangent=vec_dist_unit,
            width=np.linalg.norm(vec_dist),
            chip=chip,
            parent_name=parent_name,
            net_id = 0
        )

    def get_pin(self, name: str):
        """Interface for components to get pin data

        Args:
            name (str): Name of the desired pin.

        Returns:
            (dict): Returns the data of the pin, make_pin() for
                what those values are.
        """

        return self.pins[name]

    def add_pin(self,
                      name: str,
                      points: list,
                      parent: Union[str, 'QComponent'],
                      flip: bool = False,
                      chip: str = 'main'):
        """Add named pin to the design by creating a pin dicitoanry.

        Arguments:
            name {str} -- Name of pin
            points {list} -- List of two (x,y) points that define the pin
            parent {Union[str,} -- component or string or None. Will be converted to a
                                 string, which will the name of the component.

        Keyword Arguments:
            flip {bool} -- [description] (default: {False})
            chip {str} --  Optionally add options (default: {'main'})
        """

<<<<<<< HEAD
        self.pins[name] = self.make_pin(
            points, parent, flip=flip, chip=chip)

        # TODO: Add net?
=======
        # self._connector_names.add(name) # done in deisng
>>>>>>> c8fa68ac

########################################################################

    def add_dependency(self, parent: str, child: str):
        """Add a dependency between one component and another.
        Calls parent design.

        Arguments:
            parent {str} -- The component on which the child depends
            child {str} -- The child cannot live without the parent.
        """
        self.design.add_dependency(parent, child)

##########################################
# Elements
    def add_elements(self,
                     kind: str,
                     elements: dict,
                     subtract: bool = False,
                     helper: bool = False,
                     layer: Union[int, str] = 1,  # chip will be here
                     chip: str = 'main',
                     **kwargs
                     ):
                    #  subtract: Optional[bool] = False,
                    #  layer: Optional[Union[int, str]] = 0,
                    #  type: Optional[ElementTypes] = ElementTypes.positive,
                    #  chip: Optional[str] = 'main',
                    #  **kwargs):
        r"""Add elements.

        Takes any additional options in options.

        Assumptions:
            * Assumes all elements in the elements are homogeneous in kind;
             i.e., all lines or polys etc.


        Arguments:
            kind {str} -- The kind of elements, such as 'path', 'poly', etc.
                          All elements in the dicitonary should have the same kind
            elements {Dict[BaseGeometry]} -- Key-value pairs

        Keyword Arguments:
            subtract {bool} -- Subtract from the layer (default: {False})
            helper {bool} -- Is this a helper object. If true, subtract must be false
            layer {int, str} -- The layer to which the set of elements will belong
                        (default: {0})
            chip {str} -- Chip name (dafult: 'main')
        """
        #assert (subtract and helper) == False, "The object can't be a subtracted helper. Please"\
        #    " choose it to either be a helper or a a subtracted layer, but not both. Thank you."

        self.design.elements.add_elements(kind, self.id, elements, subtract=subtract,
                                          helper=helper, layer=layer, chip=chip, **kwargs)

    def __repr__(self, *args):
        b = '\033[94m\033[1m'
        e = '\033[0m'
        return f"""Component {b}{self.name}{e}:
 class  : {b}{self.__class__.__name__:<22s}{e}     at {hex(id(self))}
 module : {b}{self.__class__.__module__}{e}
 options: \n{pprint.pformat(self.options)}"""

    ############################################################################
    # Geometry handling of created elements

    @property
    def elements_types(self) -> List[str]:
        """Get a list of the names of the element tables.
        Returns:
            List[str] -- Name of element table or type; e.g., 'poly' and 'path'
        """
        return self.design.elements.get_element_types()

    def elements_dict(self, element_type: str) -> Dict_[str, BaseGeometry]:
        """
        Returns a dict of element geoemetry (shapely geometry) of the component
        as a python dict, where the dict keys are the names of the elements
        and the corresponding values are the shapely geometries.

        Arguments:
            element_type {str} -- Name of element table or type; e.g., 'poly' and 'path'

        Returns:
            List[BaseGeometry] or None -- Returns None if an error in the name of the element type (ie. table)
        """
        if self.design.elements.check_element_type(element_type):
            return self.design.elements.get_component_geometry_dict(self.id, element_type)

    def elements_list(self, element_type: str = 'all') -> List[BaseGeometry]:
        """
        Returns a list of element geoemetry (shapely geometry) of the component
        as a python list of shapely geometries.

        Arguments:
            element_type {str} -- Name of element table or type; e.g., 'poly' and 'path'.
                                 Can also specify all

        Returns:
            List[BaseGeometry] or None -- Returns None if an error in the name of the element type (ie. table)
        """
        if element_type == 'all' or self.design.elements.check_element_type(element_type):
            return self.design.elements.get_component_geometry_list(self.id, element_type)

    def elements_table(self,  element_type: str) -> pd.DataFrame:
        """
        Returns the entire element table for the component.

        Arguments:
            element_type {str} -- Name of element table or type; e.g., 'poly' and 'path'

        Returns:
            pd.DataFrame or None -- Element table for the component. Returns None if an error in the name of the element type (ie. table)
        """
        if self.design.elements.check_element_type(element_type):
            return self.design.elements.get_component(self.id, element_type)

    def geometry_bounds(self):
        """
        Returns a tuple containing (minx, miny, maxx, maxy) bound values
        for the bounds of the component as a whole.

        Uses:
            design.elements.get_component_bounds
        """
        bounds = self.design.elements.get_component_bounds(self.id)
        return bounds

    def elements_plot(self, ax: 'matplotlib.axes.Axes' = None, plot_kw: dict = None) -> List:
        """    Draw all the elements of the component (polys and path etc.)

        Keyword Arguments:
            ax {[type]} --  Matplotlib axis to draw on (default: {None} -- gets the current axis)
            plot_kw {dict} -- [description] (default: {None})

        Returns:
            List -- The list of elements draw

        Example use:
            Suppose you had a component called q1:

                fig, ax = draw.mpl.figure_spawn()
                q1.elements_plot(ax)
        """
        elements = self.elements_list()
        plot_kw = {}
        draw.mpl.render(elements, ax=ax, kw=plot_kw)
        return elements<|MERGE_RESOLUTION|>--- conflicted
+++ resolved
@@ -124,33 +124,13 @@
         # Status: usedd to handle building of a compoentn and checking if it succeedded or failed.
         self.status = 'not built'
 
-<<<<<<< HEAD
-        # has the component already been made
         self._made = False
 
         # Parser for options
         self.p = ParsedDynamicAttributes_Component(self)
         
         # TGM If you are not using self.pins, lets remove this.
-=======
-        # Names of connectors associated with this components.
-        # Used to rename, etc.
-        self._connector_names = set()
-
-        # Parser for options
-        self.p = ParsedDynamicAttributes_Component(self)
-
->>>>>>> c8fa68ac
         # Create an empty dict, which will populated by component designer.
-        self.pins = dict()
-
-        # Add the component to the parent design
-        self._add_to_design()
-
-        # Make the component geometry
-        if make:
-            self.do_make()
-
 
     @classmethod
     def _gather_all_children_options(cls):
@@ -304,7 +284,6 @@
 
         # Begin by setting the status to failed, we will change this if we succed
         self.status = 'failed'
-<<<<<<< HEAD
         if self._made:  # already made, just remaking
             # TODO: this is probably very inefficient, design more efficient way
             self.design.elements.delete_component(self.id)
@@ -312,16 +291,6 @@
         else:  # first time making
             self.make()
             self._made = True  # what if make throws an error part way?
-=======
-
-        # TODO: this is probably very inefficient, design more efficient way
-        # Clear everything related to the component
-        self.connectors.clear()
-        self.design.elements.delete_component(self.name)
-        self.make()
-
-        # Succeeded in buidling component
->>>>>>> c8fa68ac
         self.status = 'good'
 
     rebuild = do_make
@@ -525,14 +494,10 @@
             chip {str} --  Optionally add options (default: {'main'})
         """
 
-<<<<<<< HEAD
         self.pins[name] = self.make_pin(
             points, parent, flip=flip, chip=chip)
 
         # TODO: Add net?
-=======
-        # self._connector_names.add(name) # done in deisng
->>>>>>> c8fa68ac
 
 ########################################################################
 

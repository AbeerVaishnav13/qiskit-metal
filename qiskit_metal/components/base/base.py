# -*- coding: utf-8 -*-

# This code is part of Qiskit.
#
# (C) Copyright IBM 2019.
#
# This code is licensed under the Apache License, Version 2.0. You may
# obtain a copy of this license in the LICENSE.txt file in the root directory
# of this source tree or at http://www.apache.org/licenses/LICENSE-2.0.
#
# Any modifications or derivative works of this code must retain this
# copyright notice, and modified files need to carry a notice indicating
# that they have been altered from the originals.

"""
This is the main module that defines what a QComponent is in Qiskit Metal.

To see the docstring of QComponent, use:
    >> ?QComponent

@author: Zlatko Minev, Thomas McConekey, ... (IBM)
@date: 2019
"""

import logging
import inspect
from copy import deepcopy
from typing import TYPE_CHECKING, Any, Iterable, List, Union, Optional, Dict as Dict_

import pandas as pd
import numpy as np
from ... import draw
from ... import is_design, logger
from ...draw import BaseGeometry
from ...toolbox_python.attr_dict import Dict
from ._parsed_dynamic_attrs import ParsedDynamicAttributes_Component
from ...draw import Vector
from ...toolbox_python.display import format_dict_ala_z


__all__ = ['QComponent']

if TYPE_CHECKING:
    # For linting typechecking, import modules that can't be loaded here under normal conditions.
    # For example, I can't import QDesign, because it requires QComponent first. We have the
    # chicken and egg issue.
    from ...designs import QDesign
    # from ...elements import ElementTypes
    import matplotlib


class QComponent():
    """
    `QComponent` is the base class for all Metal components and is the
    central construct from which all components in Metal are derived.

    The class defines the user interface for working with components.

    For front-end user:
        * Manipulates the dictionary of options (stored as string-string key-value
          pairs) to change the geometry and properties of the component.
        * The options of the class are stored in an options dictionary. These
          include the geometric sizes, such as width='10um' or height='5mm', etc.
        * The `make` function parses these strings and implements the logic required
          to transform the dictionary of options (stored as strings) into shapes
          with associated properties.

    For creator user:
        * The creator user implements the `make` function (see above)
        * The class define the internal representation of a components
        * The class provides the interfaces for the component (creator user)

    """

    ''' QComponent.gather_all_children_options collects the options
        starting with the basecomponent, and stepping through the children.
        Each child adds it's options to the base options.  If the
        key is the same, the option of the youngest child is used.
    '''

    default_options = Dict(
        # Note: If something is added here, _gather_all_children_options(cls) needs to be changed.
        # Intended for future use, for components that do not normally take pins as inputs
        # to be able to have an input pin and be moved/rotated based on said input.
        # pin_inputs = Dict()
    )

    # Dummy private attribute used to check if an instantiated object is
    # indeed a QComponent class. The problem is that the `isinstance`
    # built-in method fails when this module is reloaded.
    # Used by `is_component` to check.
    __i_am_component__ = True

    def __init__(self, design: 'QDesign', name: str, options: Dict = None,
                 make=True, component_template: Dict = None) -> Union[None, str]:
        """Create a new Metal component and adds it's default_options to the design.

        Arguments:
            design (QDesign): The parent design.
            name (str): Name of the component.
            options (dict): User options that will override the defaults. (default: None)
            make (bool): True if the make function should be called at the end of the init.
                Options be used in the make function to create the geometry. (default: True)
            component_template (dict): User can overwrite the template options for the component
                that will be stored in the design, in design.template,
                and used every time a new component is instantiated.
                (default: None)

        Raises:
            ValueError: User supplied design isn't a QDesign

        Note:  Information copied from QDesign class.
            self._design.overwrite_enabled (bool):
            When True - If the string name, used for component, already
            exists in the design, the existing component will be
            deleted from design, and new component will be generated
            with the same name and newly generated component_id,
            and then added to design.

            When False - If the string name, used for component, already
            exists in the design, the existing component will be
            kept in the design, and current component will not be generated,
            nor will be added to the design. The variable design.self.status 
            will still be NotBuilt, as opposed to Initialization Successful.

            Either True or False - If string name, used for component, is NOT
            being used in the design, a component will be generated and
            added to design using the name.
        """

        # Make the id be None, which means it hasn't been added to design yet.
        self._id = None
        # Status: used to handle building of a component and checking if it succeeded or failed.
        self.status = 'Not Built'
        if not is_design(design):
            raise ValueError(
                "Error you did not pass in a valid Metal QDesign object as a parent of this QComponent.")

        self._design = design  # reference to parent

        if self._delete_evaluation(name) is 'NameInUse':
            return

        self._name = name
        self._class_name = self._get_unique_class_name()  # Full class name

        # Options
        self.options = self.get_template_options(design=design,
                                                 component_template=component_template)
        if options:
            self.options.update(options)

        # Parser for options
        self.p = ParsedDynamicAttributes_Component(self)

        # Should put this earlier so could pass in other error messages?
        self._error_message = ''
        if self._check_pin_inputs():
            self.logger.warning(self._error_message)
            return

        # Build and component internals

        # Create an empty dict, which will populated by component designer.
        self.pins = Dict()  # TODO: should this be private?
        self._made = False

        # In case someone wants to store extra information or analysis results
        self.metadata = Dict()

        # Add the component to the parent design
        self._id = self.design._get_new_qcomponent_id()  # Create the unique id
        self._add_to_design()  # Do this after the pin checking?
        self.status = 'Initialization Successful'
        # Make the component geometry
        if make:
            self.rebuild()

    @classmethod
    def _gather_all_children_options(cls):
        '''
        From the base class of QComponent, traverse the child classes
        to gather the .default options for each child class.

        Note: if keys are the same for child and grandchild, grandchild will overwrite child
        Init method.

        Returns:
            dict: options from all children
        '''

        options_from_children = {}
        parents = inspect.getmro(cls)

        # base.py is not expected to have default_options dict to add to design class.
        for child in parents[len(parents)-2::-1]:
            # There is a developer agreement so the defaults will be in dict named default_options.
            if hasattr(child, 'default_options'):
                options_from_children = {
                    **options_from_children, **child.default_options}

        return options_from_children

    @classmethod
    def _get_unique_class_name(cls) -> str:
        """Returns unique class name based on the module

        Returns:
            str: Example: 'qiskit_metal._components.qubits.transmon_pocket.TransmonPocket'
        """
        return f'{cls.__module__}.{cls.__name__}'

    @classmethod
    def _register_class_with_design(cls,
                                    design: 'QDesign',
                                    template_key: str,
                                    component_template: Dict):
        """Init function to register a component class with the design when first instantiated.
            Registers the design template options.

            Arguments:
                design (QDesign): The parent design
                template_key (str): Key to use
                component_template (dict): template of components to copy
        """
        # do not overwrite
        if template_key not in design.template_options:
            if not component_template:
                component_template = cls._gather_all_children_options()
            design.template_options[template_key] = deepcopy(
                component_template)

    @property
    def name(self) -> str:
        '''Name of the component'''
        return self._name

    @name.setter
    def name(self, new_name: str):
        '''Rename the component. Change the design dictionaries as well.
        handle components. Delete and remake.

        Returns:
            bool: True is successful, otherwise failure code
        '''
        return_code = self.design.rename_component(self.id, new_name)
        if return_code != True:
            logger.warning(
                f'In design_base.name, the new_name={new_name} was not set. ')
        return return_code

    @property
    def design(self) -> 'QDesign':
        '''Return a reference to the parent design object

        Returns:
            QDesign: design
        '''
        return self._design

    @property
    def class_name(self) -> str:
        '''Return the full name of the class: the full module name with the class name.
        e.g., qiskit_metal._components.qubits.QubitClass

        Returns:
            str: class name
        '''
        return self._class_name

    @property
    def logger(self) -> logging.Logger:
        """The Qiskit Metal Logger

        Returns:
            logging.Logger: logger
        """
        return self._design.logger

    @property
    def pin_names(self) -> set:
        '''The names of the pins

        Returns:
            set: set of pin names
        '''
        return set(self.pins.keys())

    @property
    def id(self) -> int:
        '''The unique id of component within a design.

        Returns:
            int: component id
        '''
        return self._id

    def _add_to_design(self):
        ''' Add self to design objects dictionary. Method will obtain an unique id
        for the component within a design, THEN add itself to design.
        '''
        self.design._components[self.id] = self
        self.design.name_to_id[self.name] = self._id

    @classmethod
    def get_template_options(cls,
                             design: 'QDesign',
                             component_template: Dict = None,
                             logger_: logging.Logger = None,
                             template_key: str = None) -> Dict:
        """
<<<<<<< HEAD
        Creates template options for the Metal Component class required for the class
        to function, based on teh design template; i.e., be created, made, and rendered.
=======
        Creates template options for the Metal Componnet class required for the class
        to function, based on the design template; i.e., be created, made, and rendered.
>>>>>>> df31efa2
        Provides the blank option structure required.

        The options can be extended by plugins, such as renderers.

        Arguments:
            design (QDesign): Design class. Should be the class, not the instance.
            component_template (Dict): Template options to overwrite the class ones (default: None)
            logger_ (logging.Logger): A logger for errors. (default: None)
            template_key (str): The template key identifier. If None, then uses
                cls._get_unique_class_name() (default: None)

        Returns:
            Dict: dictionary of default options based on design template.
        """
        # get key for templates
        if template_key is None:
            template_key = cls._get_unique_class_name()

        if template_key not in design.template_options:
            cls._register_class_with_design(
                design, template_key, component_template)

        if template_key not in design.template_options:
            logger_ = logger_ or design.logger
            if logger_:
                logger_.error(f'ERROR in the creating component {cls.__name__}!\nThe default '
                              f'options for the component class {cls.__name__} are missing')

        # Specific object template options
        options = deepcopy(Dict(design.template_options[template_key]))

        return options

    def _delete_evaluation(self, check_name: str = None):
        """design.overwrite_enabled allows user to delete an existing component within
        the design if the name is being used.

        Args:
            check_name (str, optional): Name of new component. (Defaults: None)

        Returns:
            string: Return 'NameInUse' if overwrite flag is False and
            check_name is already being used within design.
            Otherwise return None.
        """
        answer = self._is_name_used(check_name)
        if self._design.overwrite_enabled and answer:
            self._design.delete_component(check_name)
        elif answer:
            logger.warning(f'The QComponent name `{check_name}` is already in use, '
                           f'by a component (with QComponent id={answer}).\n'
                           f'QComponent NOT made, nor added to the design. \n'
                           'To force overwrite a QComponent with an existing name '
                           'use the flag:\n`design.overwrite_enabled = True`.')
            return 'NameInUse'
        return None

    def make(self):
        """
        The make function implements the logic that creates the geometry
        (poly, path, etc.) from the qcomponent.options dictionary of parameters,
        and the adds them to the design, using qcomponent.add_qgeometry(...),
        adding in extra needed information, such as layer, subtract, etc.

        Use the qiskit_metal.draw module to create the geometry.

        **Note:**
            * This method should be overwritten by the children make function.
            * This function only contains the logic, the actual call to make the element is in
              rebuild() and remake()

        Raises:
            NotImplementedError: Overwrite this function by subclassing.
        """
        raise NotImplementedError()

    # TODO: Maybe call this function build
    # TODO: Capture error here and save to log as the latest error
    def rebuild(self):
        """Builds the QComponent.
        This is the main action function of a QComponent, call it qc.
        It converts the qc.options into QGeometry with all of the required options, such as
        the geometry points, layer number, materials, etc. needed to render.

        The build clears the existing QGeometry and QPins and then calls the qc.make function,
        which is writen by the component developer to implement the logic (using the metal.
        draw module) to convert the qc.options into the QGeometry.

        *Build status:*
        The function also sets the build status of the component.
        It sets to `failed` when the component is created, and then it sets to `good` when it is
        done with no errors. The user can also set other statuses, which can appear if the code fails
        to reach the final line of the build, where the build status is set to `good`.
        """

        # Begin by setting the status to failed, we will change this if we succeed
        self.status = 'failed'
        if self._made:  # already made, just remaking
            # TODO: this is probably very inefficient, design more efficient way
            self.design.qgeometry.delete_component_id(self.id)
            self.design._delete_all_pins_for_component(self.id)

            self.make()
        else:  # first time making
            self.make()
            self._made = True  # what if make throws an error part way?
        self.status = 'good'

    def delete(self):
        """
        Delete the QComponent.
        Removes QGeometry, QPins, etc. from the design.
        """
        self.design.delete_component(self.name)

    # Maybe still should be fine as any values will be in component options still?
    # Though the data table approach and rendering directly via shapely could lead to problem
    # with variable use
    def parse_value(self, value: Union[Any, List, Dict, Iterable]) -> Union[Any, List, Dict, Iterable]:
        """
        Parse a string, mappable (dict, Dict), iterable (list, tuple) to account for
        units conversion, some basic arithmetic, and design variables.
        This is the main parsing function of Qiskit Metal.

        Arguments:
            value (str): string to parse *or*
            variable_dict (dict): dict pointer of variables

        Return:
            str, float, list, tuple, or ast eval: Parse value

        Handled Inputs:
            Strings:
                Strings of numbers, numbers with units; e.g., '1', '1nm', '1 um'
                    Converts to int or float.
                    Some basic arithmetic is possible, see below.

                Strings of variables 'variable1'.
                    Variable interpretation will use string method
                    isidentifier 'variable1'.isidentifier()`

            Dictionaries:
                Returns ordered `Dict` with same key-value mappings, where the values have
                been subjected to parse_value.

            Itterables(list, tuple, ...):
                Returns same kind and calls itself `parse_value` on each element.

            Numbers:
                Returns the number as is. Int to int, etc.


        Arithemetic:
            Some basic arithmetic can be handled as well, such as `'-2 * 1e5 nm'`
            will yield float(-0.2) when the default units are set to `mm`.

        Default units:
            User units can be set in the design. The design will set config.DEFAULT.units

        Examples:
            See the docstring for this module.
                >> ?qiskit_metal.toolbox_metal.parsing


        """
        return self.design.parse_value(value)

    def parse_options(self, options: Dict = None) -> Dict:
        """
        Parse the options, converting string into interpreted values.
        Parses units, variables, strings, lists, and dictionaries.
        Explained by example below.

        Arguments:
            options (dict) : default is None. If left None,
                             then self.options is used

        Returns:
            dict: Parsed value

        Calls `self.design.parse_options`.

        See `self.parse_value` for more information.
        """

        return self.design.parse_value(options if options else self.options)

    def _is_name_used(self, check_name: str) -> int:
        """Used to check if name of component already exists.

        Args:
            check_name (str):  Name which user requested to apply to current component.

        Returns:
            int: 0 if does not exist, otherwise
            component-id of component which is already using the name.

        Warning: If user has used this text version of the component name already,
        warning will be given to user.

        """

        if check_name in self._design.name_to_id:
            component_id = self._design.name_to_id[check_name]
            # if not self._overwrite_flag:
            #    logger.warning(f"Called _is_name_used, component_id({check_name}, id={component_id})"
            #                   " is already being used in design.")
            return component_id
        else:
            return 0


####################################################################################
# Functions for handling of pins
#
# TODO: Combine the two pin generation functions into one.
#   Simplify the data types
#   Stress test the results
#   Component name vs. id issues?
#
#   What information is truly necessary for the pins? Should they have a z-direction component?
#   Will they operate properly with non-planar designs?


    def add_pin(self,
                name: str,  # this should be static based on component designer's code
                points: np.ndarray,
                width: float,
                input_as_norm: bool = False,
                chip: str = 'main'):
        """Add the named pin to the respective component's pins subdictionary

        ::

            * = pin
            . = outline of component

        ---> = the list being passed in as 'points' [[x1,y1],[x2,y2]]


        normal vector

        ::

            ..........
                     .
            --------->*
                     .
            ..........

        tangent vector

        ::

            ..........^
                     .*
                     .|
            ..........|

            chip (str): Optionally add options (default: {'main'})
        """
        if input_as_norm:
            self.pins[name] = self.make_pin_as_normal(
                points, width, chip)
        else:
            self.pins[name] = self.make_pin(
                points, chip=chip)

    def make_pin_as_normal(self,
                           points: np.ndarray,
                           width: float,
                           chip: str = 'main'):
        """
        Generates a pin from two points which are normal to the intended plane of the pin.
        The normal should 'point' in the direction of intended connection. Adds dictionary to
        parent component.

        Arguments:
            points (numpy.ndarray): [[x1,y1],[x2,y2]] for the normal line
            width (float): the width of the intended connection (eg. qubit bus pad arm)
            parent (Union[int,]): The id of the parent component
            chip (str): the name of the chip the pin is located on, default 'main'

        Returns:
            Dict: A dictionary containing a collection of information about the pin

        A dictionary containing a collection of information about the pin, necessary for use in Metal:
            * points (numpy.ndarray) - two (x,y) points which represent the edge of the pin for
              another component to attach to (eg. the edge of a CPW TL)
            * middle (numpy.ndarray) - an (x,y) which represents the middle of the points above,
              where the pin is represented.
            * normal (numpy.ndarray) - the normal vector of the pin, pointing in direction of
              intended connection
            * tangent (numpy.ndarray) - 90 degree rotation of normal vector
            * width (float) - the width of the pin
            * chip (str) - the chip the pin is on
            * parent_name - the id of the parent component
            * net_id - net_id of the pin if connected to another pin (default 0, indicates
              not connected))
        """

        vec_normal = points[1]-points[0]
        vec_normal /= np.linalg.norm(vec_normal)

        s_point = np.round(Vector.rotate(
            vec_normal, (np.pi/2))) * width/2 + points[1]
        e_point = np.round(Vector.rotate(
            vec_normal, -(np.pi/2))) * width/2 + points[1]

        return Dict(
            points=[s_point, e_point],  # TODO
            middle=points[1],
            normal=vec_normal,
            # TODO: rotate other way sometimes?
            tangent=Vector.rotate(vec_normal, np.pi/2),
            width=width,
            chip=chip,
            parent_name=self.id,
            net_id=0,
            # Place holder value for potential future property (auto-routing cpw with
            length=0
            # length limit)
        )

    def make_pin(self,
                 points: np.ndarray,
                 chip='main'):
        """Called by add_pin, does the math for the pin generation.
        Generates a pin from two points which are tangent to the intended plane of the pin.
        The tangent should 'point' in the direction such that 'two_points_described'
        returns a normal vector pointing in the intended direction of connection.
        Adds dictionary to parent component.

        Args:
            points (numpy.ndarray): list of two (x,y) points which represent the edge of the pin for
                    another component to attach to (eg. the edge of a CPW TL)
            parent_name (str): name of the parent
            chip (str): the chip the pin is on (Default: 'main')

        Returns:
            Dict: A dictionary containing a collection of information about the pin, necessary
            for use in Metal.

        Dictionary Contents:
            * points (numpy.ndarray) - two (x,y) points which represent the edge of the pin for another
              component to attach to (eg. the edge of a CPW TL)
            * middle (numpy.ndarray) - an (x,y) which represents the middle of the points above,
              where the pin is represented.
            * normal (numpy.ndarray) - the normal vector of the pin, pointing in direction of
              intended connection
            * tangent (numpy.ndarray) - 90 degree rotation of normal vector
            * width (float) - the width of the pin
            * chip (str) - the chip the pin is on
            * parent_name - the id of the parent component
            * net_id - net_id of the pin if connected to another pin (default 0, indicates not
              connected)
            * length - Place holder value for potential future property (auto-routing cpw with
              length limit

        """
        assert len(points) == 2

        # Get the direction vector, the unit direction vec, and the normal vector
        vec_dist, vec_dist_unit, vec_normal = draw.Vector.two_points_described(
            points)

        return Dict(
            points=points,
            middle=np.sum(points, axis=0)/2.,
            normal=vec_normal,
            tangent=vec_dist_unit,
            width=np.linalg.norm(vec_dist),
            chip=chip,
            parent_name=self.id,
            net_id=0,
            # Place holder value for potential future property (auto-routing cpw with
            length=0
            # length limit)
        )

    def get_pin(self, name: str):
        """Interface for components to get pin data

        Args:
            name (str): Name of the desired pin.

        Returns:
            dict: Returns the data of the pin, see make_pin() for what those values are.
        """

        return self.pins[name]

    def _check_pin_inputs(self):
        """Checks that the pin_inputs are valid, sets an error message indicating what the
        error is if the inputs are not valid.
        Checks regardless of user passing the component name or component id (probably a smoother way
        to do this check)
        3 Error cases:
        - Component does not exist
        - Pin does not exist
        - Pin is already attached to something

        Returns:
            str: Status test, or None
        """
        # Add check for if user inputs nonsense?
        false_component = False
        false_pin = False
        pin_in_use = False
        for pin_check in self.options.pin_inputs.values():
            component = pin_check['component']
            pin = pin_check['pin']
            if isinstance(component, str):
                if component not in self.design.components:
                    false_component = True
                elif pin not in self.design.components[component].pins:
                    false_pin = True
                elif self.design.components[component].pins[pin].net_id:
                    pin_in_use = True
            elif isinstance(component, int):
                if component not in self.design._components:
                    false_component = True
                elif pin not in self.design._components[component].pins:
                    false_pin = True
                elif self.design._components[component].pins[pin].net_id:
                    pin_in_use = True

            if false_component:
                self._error_message = f'Component {component} does not exist. {self.name} has not been built. Please check your pin_input values.'
                return 'Component Does Not Exist'
            if false_pin:
                self._error_message = f'Pin {pin} does not exist in component {component}. {self.name} has not been built. Please check your pin_input values.'
                return 'Pin Does Not Exist'
            if pin_in_use:
                self._error_message = f'Pin {pin} of component {component} is already in use. {self.name} has not been built. Please check your pin_input values.'
                return 'Pin In Use'
        return None

    def connect_components_already_in_design(self, pin_name_self: str, comp2_id: int, pin2_name: str) -> int:
        """WARNING: Do NOT use this method during generation of component instance.
            This method is expecting self to be added to design._components dict.  More importantly,
            the unique id of self component needs to be in design._components dict.

        Args:
            pin_name_self (str): Name of pin within the component.
            comp2_id (int): Component within design, but not self.
            pin2_name (str): The pin of comp2_id that pin_name_self will connect to.

        Returns:
            int: A unique net_id for the connection.
        """

        net_id_rtn = 0

        if self.id not in self.design._components:
            # Component not in design.
            logger.warning(
                f'No connection made. Component_id {self.id} not in design.')
            return net_id_rtn

        if comp2_id not in self.design._components:
            # Component not in design.
            logger.warning(
                f'No connection made. Component_id {comp2_id} not in design.')
            return net_id_rtn

        if self.design._components[self._id].pins[pin_name_self].net_id:
            # Pin already in use.
            logger.warning(
                f'Component_id {self._id} not connected.  The pin {pin_name_self} is already connected to something else.')
            return net_id_rtn

        if self.design._components[comp2_id].pins[pin2_name].net_id:
            # Pin already in use.
            logger.warning(
                f'Component_id {comp2_id} not connected.  The pin {pin2_name} is already connected to something else.')
            return net_id_rtn

        net_id_rtn = self.design.connect_pins(
            self.id, pin_name_self, comp2_id, pin2_name)

        return net_id_rtn

########################################################################

    def add_dependency(self, parent: str, child: str):
        """Add a dependency between one component and another.
        Calls parent design.

        Arguments:
            parent (str): The component on which the child depends
            child (str): The child cannot live without the parent.
        """
        self.design.add_dependency(parent, child)

##########################################
# QGeometry
    def add_qgeometry(self,
                      kind: str,
                      geometry: dict,
                      subtract: bool = False,
                      helper: bool = False,
                      layer: Union[int, str] = 1,  # chip will be here
                      chip: str = 'main',
                      **kwargs
                      ):
        r"""Add QGeometry.

        Takes any additional options in options.

        Arguments:
            kind (str): The kind of QGeometry, such as 'path', 'poly', etc.
                        All geometry in the dictionary should have the same kind,
                        such as Polygon or LineString.
            geometry (Dict[BaseGeometry]): Key-value pairs of name of the geometry
                you want to add and the value should be a shapely geometry object, such
                as a Polygon or a LineString.
            subtract (bool): Subtract from the layer (default: False)
            helper (bool): Is this a helper object. If true, subtract must be false
                           (default: False)
            layer (int, str): The layer to which the set of QGeometry will belong
                              (default: 1)
            chip (str): Chip name (default: 'main')
            kwargs (dict): Parameters dictionary

        Assumptions:
            * Assumes all geometry in the `geometry` argument are homogeneous in kind;
              i.e., all lines or polys etc.
        """
        # assert (subtract and helper) == False, "The object can't be a subtracted helper. Please"\
        #    " choose it to either be a helper or a a subtracted layer, but not both. Thank you."

        self.design.qgeometry.add_qgeometry(kind, self.id, geometry, subtract=subtract,
                                            helper=helper, layer=layer, chip=chip, **kwargs)

    def __repr__(self, *args):
        b = '\033[94m\033[1m'
        b1 = '\033[95m\033[1m'
        e = '\033[0m'

        # id = {hex(id(self))}
        # options = pprint.pformat(self.options)

        options = format_dict_ala_z(self.options)
        return f"""
 {b}name:    {b1}{self.name}{e}
 {b}class:   {b1}{self.__class__.__name__:<22s}{e}
 {b}options: {e}\n{options}
 {b}module:  {b1}{self.__class__.__module__}{e}
 {b}id:      {b1}{self.id}{e}"""

############################################################################
# Geometry handling of created qgeometry

    @property
    def qgeometry_types(self) -> List[str]:
        """Get a list of the names of the element tables.

        Returns:
            List[str]: Name of element table or type; e.g., 'poly' and 'path'
        """
        return self.design.qgeometry.get_element_types()

    def qgeometry_dict(self, element_type: str) -> Dict_[str, BaseGeometry]:
        """
        Returns a dict of element qgeometry (shapely geometry) of the component
        as a python dict, where the dict keys are the names of the qgeometry
        and the corresponding values are the shapely geometries.

        Arguments:
            element_type (str): Name of element table or type; e.g., 'poly' and 'path'

        Returns:
            List[BaseGeometry]: Geometry diction or None if an error in the name of the element
            type (ie. table)
        """
        if element_type == 'all' or self.design.qgeometry.check_element_type(element_type):
            return self.design.qgeometry.get_component_geometry_dict(self.name, element_type)

    def qgeometry_list(self, element_type: str = 'all') -> List[BaseGeometry]:
        """
        Returns a list of element qgeometry (shapely geometry) of the component
        as a python list of shapely geometries.

        Arguments:
            element_type (str): Name of element table or type; e.g., 'poly' and 'path'.
                                Can also specify all

        Returns:
            List[BaseGeometry]: Geometry list or None if an error in the name of the element type
            (ie. table)
        """
        if element_type == 'all' or self.design.qgeometry.check_element_type(element_type):
            return self.design.qgeometry.get_component_geometry_list(self.id, element_type)

    def qgeometry_table(self,  element_type: str) -> pd.DataFrame:
        """
        Returns the entire element table for the component.

        Arguments:
            element_type (str): Name of element table or type; e.g., 'poly' and 'path'

        Returns:
            pd.DataFrame: Element table for the component or None if an error in the name of
            the element type (ie. table)
        """
        if element_type == 'all' or self.design.qgeometry.check_element_type(element_type):
            return self.design.qgeometry.get_component(self.name, element_type)

    def qgeometry_bounds(self):
        """
        Fetched the component bound dict_value

        Returns:
            tuple: containing (minx, miny, maxx, maxy) bound values for the bounds of the
            component as a whole.

        Uses:
            design.qgeometry.get_component_bounds
        """
        bounds = self.design.qgeometry.get_component_bounds(self.name)
        return bounds

    def qgeometry_plot(self, ax: 'matplotlib.axes.Axes' = None, plot_kw: dict = None) -> List:
        """    Draw all the qgeometry of the component (polys and path etc.)

        Arguments:
            ax (matplotlib.axes.Axes):  Matplotlib axis to draw on (Default: None -- gets the current axis)
            plot_kw (dict): Parameters dictionary

        Returns:
            List: The list of qgeometry draw

        Example use:
            Suppose you had a component called q1:

                fig, ax = draw.mpl.figure_spawn()
                q1.qgeometry_plot(ax)
        """
        qgeometry = self.qgeometry_list()
        plot_kw = {}
        draw.mpl.render(qgeometry, ax=ax, kw=plot_kw)
        return qgeometry<|MERGE_RESOLUTION|>--- conflicted
+++ resolved
@@ -309,13 +309,8 @@
                              logger_: logging.Logger = None,
                              template_key: str = None) -> Dict:
         """
-<<<<<<< HEAD
-        Creates template options for the Metal Component class required for the class
-        to function, based on teh design template; i.e., be created, made, and rendered.
-=======
         Creates template options for the Metal Componnet class required for the class
         to function, based on the design template; i.e., be created, made, and rendered.
->>>>>>> df31efa2
         Provides the blank option structure required.
 
         The options can be extended by plugins, such as renderers.

--- conflicted
+++ resolved
@@ -571,9 +571,6 @@
     return missing_args
 
 
-<<<<<<< HEAD
-def get_all_args(func: Callable):
-=======
 def get_all_args(func: Callable) -> List:
     """get all the parameters of a function
 
@@ -583,7 +580,6 @@
     Returns:
         List: list of parameters of the function
     """
->>>>>>> 417f5a73
     args = []
     for param in inspect.signature(func).parameters.values():
         if param.name == 'self':

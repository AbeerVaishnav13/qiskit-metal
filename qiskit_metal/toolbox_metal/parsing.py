--- conflicted
+++ resolved
@@ -203,11 +203,7 @@
 #########################################################################
 # Basic string to number
 
-<<<<<<< HEAD
 units = config.DefaultMetalOptions.default_generic.units
-=======
-units = config.DefaultOptionsGeneric.default_generic.units
->>>>>>> d2cbb689
 def _parse_string_to_float(expr: str):
     """Extract the value of a string.
 
@@ -232,7 +228,7 @@
     """
     try:
         return UREG.Quantity(expr).to(units).magnitude
-        
+
     except Exception:
         # DimensionalityError, UndefinedUnitError, TypeError
         try:

--- conflicted
+++ resolved
@@ -27,11 +27,7 @@
 import shapely
 
 from typing import TYPE_CHECKING
-<<<<<<< HEAD
-from qiskit_metal.toolbox_python.utility_functions import QCheckLength, data_frame_empty_typed
-=======
 from qiskit_metal.toolbox_python.utility_functions import get_range_of_vertex_to_not_fillet, data_frame_empty_typed
->>>>>>> 83abcb28
 from typing import Dict as Dict_
 from typing import List, Tuple, Union
 from geopandas import GeoDataFrame, GeoSeries
@@ -554,15 +550,9 @@
             for key, geom in geometry.items():
                 if isinstance(geom, shapely.geometry.LineString):
                     coords = list(geom.coords)
-<<<<<<< HEAD
-                    a_QCheckLength = QCheckLength(coords, fillet)
-                    range_vertex_of_short_segments = a_QCheckLength.get_range_of_vertex_to_not_fillet_linestring(
-                        add_endpoints=False)
-=======
                     qdesign_precision = self.design.template_options.PRECISION
                     range_vertex_of_short_segments = get_range_of_vertex_to_not_fillet(coords, fillet, qdesign_precision,
                                                                                        add_endpoints=False)
->>>>>>> 83abcb28
 
                     if len(range_vertex_of_short_segments) > 0:
                         range_string = ""

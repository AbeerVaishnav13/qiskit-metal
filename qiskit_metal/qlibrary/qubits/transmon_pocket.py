# -*- coding: utf-8 -*-

# This code is part of Qiskit.
#
# (C) Copyright IBM 2017, 2021.
#
# This code is licensed under the Apache License, Version 2.0. You may
# obtain a copy of this license in the LICENSE.txt file in the root directory
# of this source tree or at http://www.apache.org/licenses/LICENSE-2.0.
#
# Any modifications or derivative works of this code must retain this
# copyright notice, and modified files need to carry a notice indicating
# that they have been altered from the originals.
"""Transmon Pocket.

.. code-block::
     ________________________________
    |______ ____           __________|
    |      |____|         |____|     |
    |        __________________      |
    |       |                  |     |
    |       |__________________|     |
    |                 |              |
    |                 x              |
    |        _________|________      |
    |       |                  |     |
    |       |__________________|     |
    |        ______                  |
    |_______|______|                 |
    |________________________________|
"""

import numpy as np
from qiskit_metal import draw, Dict
from qiskit_metal.qlibrary.base.qubit import BaseQubit


class TransmonPocket(BaseQubit):
    """The base `TransmonPocket` class.

    Inherits `BaseQubit` class.

    Create a standard pocket transmon qubit for a ground plane,
    with two pads connected by a junction (see drawing below).

    Connector lines can be added using the `connection_pads`
    dictionary. Each connector pad has a name and a list of default
    properties.

    Sketch:
        Below is a sketch of the qubit
        ::

                 -1
                ________________________________
            -1  |______ ____           __________|          Y
                |      |____|         |____|     |          ^
                |        __________________      |          |
                |       |     island       |     |          |----->  X
                |       |__________________|     |
                |                 |              |
                |  pocket         x              |
                |        _________|________      |
                |       |                  |     |
                |       |__________________|     |
                |        ______                  |
                |_______|______|                 |
                |________________________________|   +1
                                            +1

    .. image::
        QComponent_Qubit_Transmon_Pocket.png

    BaseQubit Default Options:
        * pos_x: '0um'
        * pos_y: '0um'
        * connection_pads: Empty Dict -- The dictionary which contains all active connection lines for the qubit.
        * _default_connection_pads: Empty Dict -- The default values for the (if any) connection lines of the qubit.

    Default Options:
        * pos_x: '0um' -- Where the center of the pocket should be located on chip
        * pos_y: '0um' -- Where the center of the pocket should be located on chip
        * pad_gap: '30um' -- The distance between the two charge islands, which is also the resulting 'length' of the pseudo junction
        * inductor_width: '20um' -- Width of the pseudo junction between the two charge islands (if in doubt, make the same as pad_gap). Really just for simulating in HFSS / other EM software
        * pad_width: '455um' -- The width (x-axis) of the charge island pads
        * pad_height: '90um' -- The size (y-axis) of the charge island pads
        * pocket_width: '650um' -- Size of the pocket (cut out in ground) along x-axis
        * pocket_height: '650um' -- Size of the pocket (cut out in ground) along y-axis
        * orientation: '0' -- Degree of qubit rotation
        * _default_connection_pads: Dict
            * pad_gap: '15um' -- Space between the connector pad and the charge island it is nearest to
            * pad_width: '125um' -- Width (x-axis) of the connector pad
            * pad_height: '30um' -- Height (y-axis) of the connector pad
            * pad_cpw_shift: '5um' -- Shift the connector pad cpw line by this much away from qubit
            * pad_cpw_extent: '25um' -- Shift the connector pad cpw line by this much away from qubit
            * cpw_width: 'cpw_width' -- Center trace width of the CPW line
            * cpw_gap: 'cpw_gap' -- Dielectric gap width of the CPW line
            * cpw_extend: '100um' -- Depth the connector line extense into ground (past the pocket edge)
            * pocket_extent: '5um' -- How deep into the pocket should we penetrate with the cpw connector (into the fround plane)
            * pocket_rise: '65um' -- How far up or downrelative to the center of the transmon should we elevate the cpw connection point on the ground plane
            * loc_W: '+1' -- Width location  only +-1
            * loc_H: '+1' -- Height location only +-1
    """

    #_img = 'transmon_pocket1.png'

    # Default drawing op
    # tions
    default_options = Dict(
<<<<<<< HEAD
        pos_x='5775um',
=======
        chip='main',
        pos_x='0um',
>>>>>>> 0e141561
        pos_y='0um',
        pad_gap='30um',
        inductor_width='20um',
        pad_width='455um',
        pad_height='90um',
        pocket_width='650um',
        pocket_height='650um',
        # 90 has dipole aligned along the +X axis,
        # while 0 has dipole aligned along the +Y axis
        orientation='0',
        _default_connection_pads=Dict(
            pad_gap='15um',
            pad_width='125um',
            pad_height='30um',
            pad_cpw_shift='5um',
            pad_cpw_extent='25um',
            cpw_width='cpw_width',
            cpw_gap='cpw_gap',
            # : cpw_extend: how far into the ground to extend the CPW line from the coupling pads
            cpw_extend='100um',
            pocket_extent='5um',
            pocket_rise='65um',
            loc_W='+1',  # width location  only +-1
            loc_H='+1',  # height location only +-1
        ))
    """Default drawing options"""

    component_metadata = Dict(short_name='Pocket',
                              _qgeometry_table_path='True',
                              _qgeometry_table_poly='True',
                              _qgeometry_table_junction='True')
    """Component metadata"""

    def make(self):
        """Define the way the options are turned into QGeometry.

        The make function implements the logic that creates the geoemtry
        (poly, path, etc.) from the qcomponent.options dictionary of
        parameters, and the adds them to the design, using
        qcomponent.add_qgeometry(...), adding in extra needed
        information, such as layer, subtract, etc.
        """
        self.make_pocket()
        self.make_connection_pads()

    def make_pocket(self):
        """Makes standard transmon in a pocket."""

        # self.p allows us to directly access parsed values (string -> numbers) form the user option
        p = self.p

        # since we will reuse these options, parse them once and define them as varaibles
        pad_width = p.pad_width
        pad_height = p.pad_height
        pad_gap = p.pad_gap

        # make the pads as rectangles (shapely polygons)
        pad = draw.rectangle(pad_width, pad_height)
        pad_top = draw.translate(pad, 0, +(pad_height + pad_gap) / 2.)
        pad_bot = draw.translate(pad, 0, -(pad_height + pad_gap) / 2.)

        rect_jj = draw.LineString([(0, -pad_gap / 2), (0, +pad_gap / 2)])
        # the draw.rectangle representing the josephson junction
        # rect_jj = draw.rectangle(p.inductor_width, pad_gap)

        rect_pk = draw.rectangle(p.pocket_width, p.pocket_height)

        # Rotate and translate all qgeometry as needed.
        # Done with utility functions in Metal 'draw_utility' for easy rotation/translation
        # NOTE: Should modify so rotate/translate accepts qgeometry, would allow for
        # smoother implementation.
        polys = [rect_jj, pad_top, pad_bot, rect_pk]
        polys = draw.rotate(polys, p.orientation, origin=(0, 0))
        polys = draw.translate(polys, p.pos_x, p.pos_y)
        [rect_jj, pad_top, pad_bot, rect_pk] = polys

        # Use the geometry to create Metal qgeometry
        self.add_qgeometry('poly', dict(pad_top=pad_top, pad_bot=pad_bot))
        self.add_qgeometry('poly', dict(rect_pk=rect_pk), subtract=True)
        # self.add_qgeometry('poly', dict(
        #     rect_jj=rect_jj), helper=True)
        self.add_qgeometry('junction',
                           dict(rect_jj=rect_jj),
                           width=p.inductor_width)

    def make_connection_pads(self):
        """Makes standard transmon in a pocket."""
        for name in self.options.connection_pads:
            self.make_connection_pad(name)

    def make_connection_pad(self, name: str):
        """Makes n individual connector.

        Args:
            name (str) : Name of the connector
        """

        # self.p allows us to directly access parsed values (string -> numbers) form the user option
        p = self.p
        pc = self.p.connection_pads[name]  # parser on connector options

        # define commonly used variables once
        cpw_width = pc.cpw_width
        cpw_extend = pc.cpw_extend
        pad_width = pc.pad_width
        pad_height = pc.pad_height
        pad_cpw_shift = pc.pad_cpw_shift
        pocket_rise = pc.pocket_rise
        pocket_extent = pc.pocket_extent

        # Define the geometry
        # Connector pad
        connector_pad = draw.rectangle(pad_width, pad_height, -pad_width / 2,
                                       pad_height / 2)
        # Connector CPW wire
        connector_wire_path = draw.wkt.loads(f"""LINESTRING (\
            0 {pad_cpw_shift+cpw_width/2}, \
            {pc.pad_cpw_extent}                           {pad_cpw_shift+cpw_width/2}, \
            {(p.pocket_width-p.pad_width)/2-pocket_extent} {pad_cpw_shift+cpw_width/2+pocket_rise}, \
            {(p.pocket_width-p.pad_width)/2+cpw_extend}    {pad_cpw_shift+cpw_width/2+pocket_rise}\
                                        )""")
        # for connector cludge
        connector_wire_CON = draw.buffer(connector_wire_path, cpw_width /
                                         2.)  # helper for the moment

        # Position the connector, rot and tranlate
        loc_W, loc_H = float(pc.loc_W), float(pc.loc_H)
        if float(loc_W) not in [-1., +1.] or float(loc_H) not in [-1., +1.]:
            self.logger.info(
                'Warning: Did you mean to define a transmon wubit with loc_W and'
                ' loc_H that are not +1 or -1?? Are you sure you want to do this?'
            )
        objects = [connector_pad, connector_wire_path, connector_wire_CON]
        objects = draw.scale(objects, loc_W, loc_H, origin=(0, 0))
        objects = draw.translate(
            objects,
            loc_W * (p.pad_width) / 2.,
            loc_H * (p.pad_height + p.pad_gap / 2 + pc.pad_gap))
        objects = draw.rotate_position(objects, p.orientation,
                                       [p.pos_x, p.pos_y])
        [connector_pad, connector_wire_path, connector_wire_CON] = objects

        self.add_qgeometry('poly', {f'{name}_connector_pad': connector_pad})
        self.add_qgeometry('path', {f'{name}_wire': connector_wire_path},
                           width=cpw_width)
        self.add_qgeometry('path', {f'{name}_wire_sub': connector_wire_path},
                           width=cpw_width + 2 * pc.cpw_gap,
                           subtract=True)

        ############################################################

        # add pins
        points = np.array(connector_wire_path.coords)
        self.add_pin(name,
                     points=points[-2:],
                     width=cpw_width,
                     input_as_norm=True)<|MERGE_RESOLUTION|>--- conflicted
+++ resolved
@@ -107,12 +107,8 @@
     # Default drawing op
     # tions
     default_options = Dict(
-<<<<<<< HEAD
-        pos_x='5775um',
-=======
         chip='main',
         pos_x='0um',
->>>>>>> 0e141561
         pos_y='0um',
         pad_gap='30um',
         inductor_width='20um',

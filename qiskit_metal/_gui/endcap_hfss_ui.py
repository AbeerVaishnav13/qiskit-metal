# -*- coding: utf-8 -*-

# Form implementation generated from reading ui file './endcap_hfss_ui.ui',
# licensing of './endcap_hfss_ui.ui' applies.
#
<<<<<<< HEAD
# Created: Sat May  8 15:12:15 2021
=======
# Created: Fri May  7 19:27:13 2021
>>>>>>> 8dbe80ab
#      by: pyside2-uic  running on PySide2 5.13.2
#
# WARNING! All changes made in this file will be lost!

from PySide2 import QtCore, QtGui, QtWidgets


class Ui_mainWindow(object):

    def setupUi(self, mainWindow):
        mainWindow.setObjectName("mainWindow")
        mainWindow.resize(400, 530)
        self.centralwidget = QtWidgets.QWidget(mainWindow)
        self.centralwidget.setObjectName("centralwidget")
        self.label = QtWidgets.QLabel(self.centralwidget)
        self.label.setGeometry(QtCore.QRect(10, 10, 271, 20))
        self.label.setObjectName("label")
        self.verticalLayoutWidget = QtWidgets.QWidget(self.centralwidget)
        self.verticalLayoutWidget.setGeometry(QtCore.QRect(130, 450, 131, 32))
        self.verticalLayoutWidget.setObjectName("verticalLayoutWidget")
        self.verticalLayout = QtWidgets.QVBoxLayout(self.verticalLayoutWidget)
        self.verticalLayout.setContentsMargins(0, 0, 0, 0)
        self.verticalLayout.setObjectName("verticalLayout")
        self.renderButton = QtWidgets.QPushButton(self.verticalLayoutWidget)
        self.renderButton.setObjectName("renderButton")
        self.verticalLayout.addWidget(self.renderButton)
        self.tableWidget = QtWidgets.QTableWidget(self.centralwidget)
        self.tableWidget.setGeometry(QtCore.QRect(10, 30, 381, 421))
        self.tableWidget.setSizeAdjustPolicy(
            QtWidgets.QAbstractScrollArea.AdjustIgnored)
        self.tableWidget.setObjectName("tableWidget")
        self.tableWidget.setColumnCount(0)
        self.tableWidget.setRowCount(0)
        mainWindow.setCentralWidget(self.centralwidget)
        self.menubar = QtWidgets.QMenuBar()
        self.menubar.setGeometry(QtCore.QRect(0, 0, 400, 22))
        self.menubar.setObjectName("menubar")
        mainWindow.setMenuBar(self.menubar)
        self.statusbar = QtWidgets.QStatusBar(mainWindow)
        self.statusbar.setObjectName("statusbar")
        mainWindow.setStatusBar(self.statusbar)

        self.retranslateUi(mainWindow)
        QtCore.QObject.connect(self.renderButton, QtCore.SIGNAL("clicked()"),
                               mainWindow.render_everything)
        QtCore.QMetaObject.connectSlotsByName(mainWindow)

    def retranslateUi(self, mainWindow):
        mainWindow.setWindowTitle(
            QtWidgets.QApplication.translate("mainWindow", "HFSS Endcaps", None,
                                             -1))
        self.label.setText(
            QtWidgets.QApplication.translate(
                "mainWindow", "Select endcap type for unconnected pins:", None,
                -1))
        self.renderButton.setText(
            QtWidgets.QApplication.translate("mainWindow", "Render", None, -1))<|MERGE_RESOLUTION|>--- conflicted
+++ resolved
@@ -3,20 +3,14 @@
 # Form implementation generated from reading ui file './endcap_hfss_ui.ui',
 # licensing of './endcap_hfss_ui.ui' applies.
 #
-<<<<<<< HEAD
-# Created: Sat May  8 15:12:15 2021
-=======
-# Created: Fri May  7 19:27:13 2021
->>>>>>> 8dbe80ab
+# Created: Fri May 14 15:07:55 2021
 #      by: pyside2-uic  running on PySide2 5.13.2
 #
 # WARNING! All changes made in this file will be lost!
 
 from PySide2 import QtCore, QtGui, QtWidgets
 
-
 class Ui_mainWindow(object):
-
     def setupUi(self, mainWindow):
         mainWindow.setObjectName("mainWindow")
         mainWindow.resize(400, 530)
@@ -36,8 +30,7 @@
         self.verticalLayout.addWidget(self.renderButton)
         self.tableWidget = QtWidgets.QTableWidget(self.centralwidget)
         self.tableWidget.setGeometry(QtCore.QRect(10, 30, 381, 421))
-        self.tableWidget.setSizeAdjustPolicy(
-            QtWidgets.QAbstractScrollArea.AdjustIgnored)
+        self.tableWidget.setSizeAdjustPolicy(QtWidgets.QAbstractScrollArea.AdjustIgnored)
         self.tableWidget.setObjectName("tableWidget")
         self.tableWidget.setColumnCount(0)
         self.tableWidget.setRowCount(0)
@@ -51,17 +44,10 @@
         mainWindow.setStatusBar(self.statusbar)
 
         self.retranslateUi(mainWindow)
-        QtCore.QObject.connect(self.renderButton, QtCore.SIGNAL("clicked()"),
-                               mainWindow.render_everything)
+        QtCore.QObject.connect(self.renderButton, QtCore.SIGNAL("clicked()"), mainWindow.render_everything)
         QtCore.QMetaObject.connectSlotsByName(mainWindow)
 
     def retranslateUi(self, mainWindow):
-        mainWindow.setWindowTitle(
-            QtWidgets.QApplication.translate("mainWindow", "HFSS Endcaps", None,
-                                             -1))
-        self.label.setText(
-            QtWidgets.QApplication.translate(
-                "mainWindow", "Select endcap type for unconnected pins:", None,
-                -1))
-        self.renderButton.setText(
-            QtWidgets.QApplication.translate("mainWindow", "Render", None, -1))+        mainWindow.setWindowTitle(QtWidgets.QApplication.translate("mainWindow", "HFSS Endcaps", None, -1))
+        self.label.setText(QtWidgets.QApplication.translate("mainWindow", "Select endcap type for unconnected pins:", None, -1))
+        self.renderButton.setText(QtWidgets.QApplication.translate("mainWindow", "Render", None, -1))

# -*- coding: utf-8 -*-

# Form implementation generated from reading ui file './component_widget_ui.ui',
# licensing of './component_widget_ui.ui' applies.
#
<<<<<<< HEAD
# Created: Sat May  8 15:12:15 2021
=======
# Created: Fri May  7 19:27:13 2021
>>>>>>> 8dbe80ab
#      by: pyside2-uic  running on PySide2 5.13.2
#
# WARNING! All changes made in this file will be lost!

from PySide2 import QtCore, QtGui, QtWidgets


class Ui_ComponentWidget(object):

    def setupUi(self, ComponentWidget):
        ComponentWidget.setObjectName("ComponentWidget")
        ComponentWidget.resize(539, 475)
        ComponentWidget.setTabPosition(QtWidgets.QTabWidget.West)
        ComponentWidget.setTabShape(QtWidgets.QTabWidget.Triangular)
        ComponentWidget.setMovable(True)
        self.tabOptions = QtWidgets.QWidget()
        self.tabOptions.setObjectName("tabOptions")
        self.verticalLayout = QtWidgets.QVBoxLayout(self.tabOptions)
        self.verticalLayout.setSpacing(0)
        self.verticalLayout.setContentsMargins(0, 0, 0, 0)
        self.verticalLayout.setObjectName("verticalLayout")
        self.horizontalLayout = QtWidgets.QHBoxLayout()
        self.horizontalLayout.setSpacing(0)
        self.horizontalLayout.setContentsMargins(-1, -1, -1, 0)
        self.horizontalLayout.setObjectName("horizontalLayout")
        self.verticalLayout.addLayout(self.horizontalLayout)
        self.treeView = QTreeView_Options(self.tabOptions)
        self.treeView.setFrameShape(QtWidgets.QFrame.NoFrame)
        self.treeView.setFrameShadow(QtWidgets.QFrame.Plain)
        self.treeView.setSizeAdjustPolicy(
            QtWidgets.QAbstractScrollArea.AdjustToContents)
        self.treeView.setProperty("showDropIndicator", False)
        self.treeView.setObjectName("treeView")
        self.verticalLayout.addWidget(self.treeView)
        icon = QtGui.QIcon()
        icon.addPixmap(QtGui.QPixmap(":/options"), QtGui.QIcon.Normal,
                       QtGui.QIcon.On)
        ComponentWidget.addTab(self.tabOptions, icon, "")
        self.tabHelp = QtWidgets.QWidget()
        self.tabHelp.setObjectName("tabHelp")
        self.verticalLayout_2 = QtWidgets.QVBoxLayout(self.tabHelp)
        self.verticalLayout_2.setContentsMargins(0, 0, 0, 0)
        self.verticalLayout_2.setObjectName("verticalLayout_2")
        self.textHelp = QtWidgets.QTextEdit(self.tabHelp)
        self.textHelp.setObjectName("textHelp")
        self.verticalLayout_2.addWidget(self.textHelp)
        icon1 = QtGui.QIcon()
        icon1.addPixmap(QtGui.QPixmap(":/help"), QtGui.QIcon.Normal,
                        QtGui.QIcon.On)
        ComponentWidget.addTab(self.tabHelp, icon1, "")
        self.tabSource = QtWidgets.QWidget()
        self.tabSource.setObjectName("tabSource")
        self.verticalLayout_3 = QtWidgets.QVBoxLayout(self.tabSource)
        self.verticalLayout_3.setSpacing(0)
        self.verticalLayout_3.setContentsMargins(0, 0, 0, 0)
        self.verticalLayout_3.setObjectName("verticalLayout_3")
        self.textSource = QtWidgets.QTextEdit(self.tabSource)
        self.textSource.setAutoFillBackground(True)
        self.textSource.setLineWrapMode(QtWidgets.QTextEdit.NoWrap)
        self.textSource.setObjectName("textSource")
        self.verticalLayout_3.addWidget(self.textSource)
        self.lineSourcePath = QtWidgets.QLineEdit(self.tabSource)
        self.lineSourcePath.setReadOnly(True)
        self.lineSourcePath.setClearButtonEnabled(False)
        self.lineSourcePath.setObjectName("lineSourcePath")
        self.verticalLayout_3.addWidget(self.lineSourcePath)
        icon2 = QtGui.QIcon()
        icon2.addPixmap(QtGui.QPixmap(":/_imgs/support.png"),
                        QtGui.QIcon.Normal, QtGui.QIcon.On)
        ComponentWidget.addTab(self.tabSource, icon2, "")

        self.retranslateUi(ComponentWidget)
        ComponentWidget.setCurrentIndex(2)

    def retranslateUi(self, ComponentWidget):
        ComponentWidget.setWindowTitle(
            QtWidgets.QApplication.translate("ComponentWidget",
                                             "Edit a component", None, -1))
        ComponentWidget.setTabText(
            ComponentWidget.indexOf(self.tabOptions),
            QtWidgets.QApplication.translate("ComponentWidget", "Options", None,
                                             -1))
        ComponentWidget.setTabToolTip(
            ComponentWidget.indexOf(self.tabOptions),
            QtWidgets.QApplication.translate("ComponentWidget",
                                             "Edit the make options", None, -1))
        self.textHelp.setHtml(
            QtWidgets.QApplication.translate(
                "ComponentWidget",
                "<!DOCTYPE HTML PUBLIC \"-//W3C//DTD HTML 4.0//EN\" \"http://www.w3.org/TR/REC-html40/strict.dtd\">\n"
                "<html><head><meta name=\"qrichtext\" content=\"1\" /><style type=\"text/css\">\n"
                "p, li { white-space: pre-wrap; }\n"
                "</style></head><body style=\" font-family:\'.AppleSystemUIFont\'; font-size:13pt; font-weight:400; font-style:normal;\">\n"
                "<p style=\" margin-top:0px; margin-bottom:0px; margin-left:0px; margin-right:0px; -qt-block-indent:0; text-indent:0px;\"><span style=\" font-family:\'Arial\'; font-size:14pt;\">Help about a component will be displayed here when you select a compoent in the design components dialog. </span></p></body></html>",
                None, -1))
        ComponentWidget.setTabText(
            ComponentWidget.indexOf(self.tabHelp),
            QtWidgets.QApplication.translate("ComponentWidget", "Help", None,
                                             -1))
        self.textSource.setHtml(
            QtWidgets.QApplication.translate(
                "ComponentWidget",
                "<!DOCTYPE HTML PUBLIC \"-//W3C//DTD HTML 4.0//EN\" \"http://www.w3.org/TR/REC-html40/strict.dtd\">\n"
                "<html><head><meta name=\"qrichtext\" content=\"1\" /><style type=\"text/css\">\n"
                "p, li { white-space: pre-wrap; }\n"
                "</style></head><body style=\" font-family:\'.AppleSystemUIFont\'; font-size:13pt; font-weight:400; font-style:normal;\">\n"
                "<p style=\" margin-top:0px; margin-bottom:0px; margin-left:0px; margin-right:0px; -qt-block-indent:0; text-indent:0px;\"><span style=\" font-family:\'Arial\'; font-size:14pt;\">The source code of a QComponent class will be displayed here when you select a compoent in the design components dialog. </span></p></body></html>",
                None, -1))
        self.lineSourcePath.setToolTip(
            QtWidgets.QApplication.translate("ComponentWidget",
                                             "Source code file path", None, -1))
        self.lineSourcePath.setStatusTip(
            QtWidgets.QApplication.translate("ComponentWidget",
                                             "Source code file path", None, -1))
        self.lineSourcePath.setWhatsThis(
            QtWidgets.QApplication.translate("ComponentWidget",
                                             "Source code file path", None, -1))
        self.lineSourcePath.setAccessibleName(
            QtWidgets.QApplication.translate("ComponentWidget",
                                             "Source code file path", None, -1))
        self.lineSourcePath.setAccessibleDescription(
            QtWidgets.QApplication.translate("ComponentWidget",
                                             "Source code file path", None, -1))
        self.lineSourcePath.setText(
            QtWidgets.QApplication.translate("ComponentWidget",
                                             "Source code file path here", None,
                                             -1))
        ComponentWidget.setTabText(
            ComponentWidget.indexOf(self.tabSource),
            QtWidgets.QApplication.translate("ComponentWidget", "Source", None,
                                             -1))


from .widgets.edit_component.tree_view_options import QTreeView_Options
from . import main_window_rc_rc<|MERGE_RESOLUTION|>--- conflicted
+++ resolved
@@ -3,20 +3,14 @@
 # Form implementation generated from reading ui file './component_widget_ui.ui',
 # licensing of './component_widget_ui.ui' applies.
 #
-<<<<<<< HEAD
-# Created: Sat May  8 15:12:15 2021
-=======
-# Created: Fri May  7 19:27:13 2021
->>>>>>> 8dbe80ab
+# Created: Fri May 14 15:07:54 2021
 #      by: pyside2-uic  running on PySide2 5.13.2
 #
 # WARNING! All changes made in this file will be lost!
 
 from PySide2 import QtCore, QtGui, QtWidgets
 
-
 class Ui_ComponentWidget(object):
-
     def setupUi(self, ComponentWidget):
         ComponentWidget.setObjectName("ComponentWidget")
         ComponentWidget.resize(539, 475)
@@ -37,14 +31,12 @@
         self.treeView = QTreeView_Options(self.tabOptions)
         self.treeView.setFrameShape(QtWidgets.QFrame.NoFrame)
         self.treeView.setFrameShadow(QtWidgets.QFrame.Plain)
-        self.treeView.setSizeAdjustPolicy(
-            QtWidgets.QAbstractScrollArea.AdjustToContents)
+        self.treeView.setSizeAdjustPolicy(QtWidgets.QAbstractScrollArea.AdjustToContents)
         self.treeView.setProperty("showDropIndicator", False)
         self.treeView.setObjectName("treeView")
         self.verticalLayout.addWidget(self.treeView)
         icon = QtGui.QIcon()
-        icon.addPixmap(QtGui.QPixmap(":/options"), QtGui.QIcon.Normal,
-                       QtGui.QIcon.On)
+        icon.addPixmap(QtGui.QPixmap(":/options"), QtGui.QIcon.Normal, QtGui.QIcon.On)
         ComponentWidget.addTab(self.tabOptions, icon, "")
         self.tabHelp = QtWidgets.QWidget()
         self.tabHelp.setObjectName("tabHelp")
@@ -55,8 +47,7 @@
         self.textHelp.setObjectName("textHelp")
         self.verticalLayout_2.addWidget(self.textHelp)
         icon1 = QtGui.QIcon()
-        icon1.addPixmap(QtGui.QPixmap(":/help"), QtGui.QIcon.Normal,
-                        QtGui.QIcon.On)
+        icon1.addPixmap(QtGui.QPixmap(":/help"), QtGui.QIcon.Normal, QtGui.QIcon.On)
         ComponentWidget.addTab(self.tabHelp, icon1, "")
         self.tabSource = QtWidgets.QWidget()
         self.tabSource.setObjectName("tabSource")
@@ -75,71 +66,34 @@
         self.lineSourcePath.setObjectName("lineSourcePath")
         self.verticalLayout_3.addWidget(self.lineSourcePath)
         icon2 = QtGui.QIcon()
-        icon2.addPixmap(QtGui.QPixmap(":/_imgs/support.png"),
-                        QtGui.QIcon.Normal, QtGui.QIcon.On)
+        icon2.addPixmap(QtGui.QPixmap(":/_imgs/support.png"), QtGui.QIcon.Normal, QtGui.QIcon.On)
         ComponentWidget.addTab(self.tabSource, icon2, "")
 
         self.retranslateUi(ComponentWidget)
         ComponentWidget.setCurrentIndex(2)
 
     def retranslateUi(self, ComponentWidget):
-        ComponentWidget.setWindowTitle(
-            QtWidgets.QApplication.translate("ComponentWidget",
-                                             "Edit a component", None, -1))
-        ComponentWidget.setTabText(
-            ComponentWidget.indexOf(self.tabOptions),
-            QtWidgets.QApplication.translate("ComponentWidget", "Options", None,
-                                             -1))
-        ComponentWidget.setTabToolTip(
-            ComponentWidget.indexOf(self.tabOptions),
-            QtWidgets.QApplication.translate("ComponentWidget",
-                                             "Edit the make options", None, -1))
-        self.textHelp.setHtml(
-            QtWidgets.QApplication.translate(
-                "ComponentWidget",
-                "<!DOCTYPE HTML PUBLIC \"-//W3C//DTD HTML 4.0//EN\" \"http://www.w3.org/TR/REC-html40/strict.dtd\">\n"
-                "<html><head><meta name=\"qrichtext\" content=\"1\" /><style type=\"text/css\">\n"
-                "p, li { white-space: pre-wrap; }\n"
-                "</style></head><body style=\" font-family:\'.AppleSystemUIFont\'; font-size:13pt; font-weight:400; font-style:normal;\">\n"
-                "<p style=\" margin-top:0px; margin-bottom:0px; margin-left:0px; margin-right:0px; -qt-block-indent:0; text-indent:0px;\"><span style=\" font-family:\'Arial\'; font-size:14pt;\">Help about a component will be displayed here when you select a compoent in the design components dialog. </span></p></body></html>",
-                None, -1))
-        ComponentWidget.setTabText(
-            ComponentWidget.indexOf(self.tabHelp),
-            QtWidgets.QApplication.translate("ComponentWidget", "Help", None,
-                                             -1))
-        self.textSource.setHtml(
-            QtWidgets.QApplication.translate(
-                "ComponentWidget",
-                "<!DOCTYPE HTML PUBLIC \"-//W3C//DTD HTML 4.0//EN\" \"http://www.w3.org/TR/REC-html40/strict.dtd\">\n"
-                "<html><head><meta name=\"qrichtext\" content=\"1\" /><style type=\"text/css\">\n"
-                "p, li { white-space: pre-wrap; }\n"
-                "</style></head><body style=\" font-family:\'.AppleSystemUIFont\'; font-size:13pt; font-weight:400; font-style:normal;\">\n"
-                "<p style=\" margin-top:0px; margin-bottom:0px; margin-left:0px; margin-right:0px; -qt-block-indent:0; text-indent:0px;\"><span style=\" font-family:\'Arial\'; font-size:14pt;\">The source code of a QComponent class will be displayed here when you select a compoent in the design components dialog. </span></p></body></html>",
-                None, -1))
-        self.lineSourcePath.setToolTip(
-            QtWidgets.QApplication.translate("ComponentWidget",
-                                             "Source code file path", None, -1))
-        self.lineSourcePath.setStatusTip(
-            QtWidgets.QApplication.translate("ComponentWidget",
-                                             "Source code file path", None, -1))
-        self.lineSourcePath.setWhatsThis(
-            QtWidgets.QApplication.translate("ComponentWidget",
-                                             "Source code file path", None, -1))
-        self.lineSourcePath.setAccessibleName(
-            QtWidgets.QApplication.translate("ComponentWidget",
-                                             "Source code file path", None, -1))
-        self.lineSourcePath.setAccessibleDescription(
-            QtWidgets.QApplication.translate("ComponentWidget",
-                                             "Source code file path", None, -1))
-        self.lineSourcePath.setText(
-            QtWidgets.QApplication.translate("ComponentWidget",
-                                             "Source code file path here", None,
-                                             -1))
-        ComponentWidget.setTabText(
-            ComponentWidget.indexOf(self.tabSource),
-            QtWidgets.QApplication.translate("ComponentWidget", "Source", None,
-                                             -1))
-
+        ComponentWidget.setWindowTitle(QtWidgets.QApplication.translate("ComponentWidget", "Edit a component", None, -1))
+        ComponentWidget.setTabText(ComponentWidget.indexOf(self.tabOptions), QtWidgets.QApplication.translate("ComponentWidget", "Options", None, -1))
+        ComponentWidget.setTabToolTip(ComponentWidget.indexOf(self.tabOptions), QtWidgets.QApplication.translate("ComponentWidget", "Edit the make options", None, -1))
+        self.textHelp.setHtml(QtWidgets.QApplication.translate("ComponentWidget", "<!DOCTYPE HTML PUBLIC \"-//W3C//DTD HTML 4.0//EN\" \"http://www.w3.org/TR/REC-html40/strict.dtd\">\n"
+"<html><head><meta name=\"qrichtext\" content=\"1\" /><style type=\"text/css\">\n"
+"p, li { white-space: pre-wrap; }\n"
+"</style></head><body style=\" font-family:\'.AppleSystemUIFont\'; font-size:13pt; font-weight:400; font-style:normal;\">\n"
+"<p style=\" margin-top:0px; margin-bottom:0px; margin-left:0px; margin-right:0px; -qt-block-indent:0; text-indent:0px;\"><span style=\" font-family:\'Arial\'; font-size:14pt;\">Help about a component will be displayed here when you select a compoent in the design components dialog. </span></p></body></html>", None, -1))
+        ComponentWidget.setTabText(ComponentWidget.indexOf(self.tabHelp), QtWidgets.QApplication.translate("ComponentWidget", "Help", None, -1))
+        self.textSource.setHtml(QtWidgets.QApplication.translate("ComponentWidget", "<!DOCTYPE HTML PUBLIC \"-//W3C//DTD HTML 4.0//EN\" \"http://www.w3.org/TR/REC-html40/strict.dtd\">\n"
+"<html><head><meta name=\"qrichtext\" content=\"1\" /><style type=\"text/css\">\n"
+"p, li { white-space: pre-wrap; }\n"
+"</style></head><body style=\" font-family:\'.AppleSystemUIFont\'; font-size:13pt; font-weight:400; font-style:normal;\">\n"
+"<p style=\" margin-top:0px; margin-bottom:0px; margin-left:0px; margin-right:0px; -qt-block-indent:0; text-indent:0px;\"><span style=\" font-family:\'Arial\'; font-size:14pt;\">The source code of a QComponent class will be displayed here when you select a compoent in the design components dialog. </span></p></body></html>", None, -1))
+        self.lineSourcePath.setToolTip(QtWidgets.QApplication.translate("ComponentWidget", "Source code file path", None, -1))
+        self.lineSourcePath.setStatusTip(QtWidgets.QApplication.translate("ComponentWidget", "Source code file path", None, -1))
+        self.lineSourcePath.setWhatsThis(QtWidgets.QApplication.translate("ComponentWidget", "Source code file path", None, -1))
+        self.lineSourcePath.setAccessibleName(QtWidgets.QApplication.translate("ComponentWidget", "Source code file path", None, -1))
+        self.lineSourcePath.setAccessibleDescription(QtWidgets.QApplication.translate("ComponentWidget", "Source code file path", None, -1))
+        self.lineSourcePath.setText(QtWidgets.QApplication.translate("ComponentWidget", "Source code file path here", None, -1))
+        ComponentWidget.setTabText(ComponentWidget.indexOf(self.tabSource), QtWidgets.QApplication.translate("ComponentWidget", "Source", None, -1))
 
 from .widgets.edit_component.tree_view_options import QTreeView_Options
 from . import main_window_rc_rc
--- conflicted
+++ resolved
@@ -7,18 +7,12 @@
 numpy
 pandas
 pint
-<<<<<<< HEAD
-pyEPR-quantum>=0.8.5.5
+pyEPR-quantum>=0.8.5.7
 # pygments
 # pyside2
-=======
-pyEPR-quantum>=0.8.5.7
-pygments
-pyside2
->>>>>>> 2b9abc93
 qutip
 scipy
 shapely  #using conda on Windows OS: pip install of shapely will fail on import for missing geos_c.dll, if <= v1.7.x. For as long as a 1.8.0 version is not released (already patched in github), you will need to run `conda install shapely` (before installing qiskit_metal).
 scqubits
-pyaedt   #since conda-forge doesn't have pyaedt, we have to manually pip install or completely switch to virtualenv .  virtualenv uses less memory than conda. 
+pyaedt   #since conda-forge doesn't have pyaedt, we have to manually pip install or completely switch to virtualenv .  virtualenv uses less memory than conda.
 # jupyter (if you need a fresh install) or ipykernel (if you prefer to make of this a new kernel to use from an existing jupyter install)
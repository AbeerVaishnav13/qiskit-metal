--- conflicted
+++ resolved
@@ -20,11 +20,8 @@
   - shapely
   - jupyter
   - scqubits
-<<<<<<< HEAD
   - gmsh
   - pyyaml
-=======
   - pythonnet #Needed for pyaedt
   - pyvista #Needed for pyaedt
-  #- PyAEDT
->>>>>>> f2a9ab57
+  #- PyAEDT